--- conflicted
+++ resolved
@@ -8,24 +8,15 @@
 using namespace qc;
 
 template <class Config>
-<<<<<<< HEAD
-MatrixDD buildFunctionality(const QuantumComputation* qc,
-                            std::unique_ptr<dd::Package<Config>>& dd,
+MatrixDD buildFunctionality(const QuantumComputation* qc, Package<Config>& dd,
                             bool reduceAncillaeQubits = true,
                             bool reduceGarbageQubits = true);
 
 template <class Config>
 MatrixDD buildFunctionalityRecursive(const QuantumComputation* qc,
-                                     std::unique_ptr<dd::Package<Config>>& dd,
+                                     Package<Config>& dd,
                                      bool reduceAncillaeQubits = true,
                                      bool reduceGarbageQubits = true);
-=======
-MatrixDD buildFunctionality(const QuantumComputation* qc, Package<Config>& dd);
-
-template <class Config>
-MatrixDD buildFunctionalityRecursive(const QuantumComputation* qc,
-                                     Package<Config>& dd);
->>>>>>> ba9ba16f
 
 template <class Config>
 bool buildFunctionalityRecursive(const QuantumComputation* qc,
