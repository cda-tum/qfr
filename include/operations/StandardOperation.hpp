--- conflicted
+++ resolved
@@ -50,13 +50,8 @@
         // MCT Constructor
         StandardOperation(std::size_t nq, const Controls& c, Qubit target, Qubit startingQubit = 0);
 
-<<<<<<< HEAD
-        // MCF (cSWAP), Peres, paramterized two target Constructor
+        // MCF (cSWAP), Peres, parameterized two target Constructor
         StandardOperation(std::size_t nq, const Controls& c, Qubit target0, Qubit target1, OpType g, const std::vector<fp>& params = {}, Qubit startingQubit = 0);
-=======
-        // MCF (cSWAP), Peres, parameterized two target Constructor
-        StandardOperation(std::size_t nq, const Controls& c, Qubit target0, Qubit target1, OpType g, fp lambda = 0., fp phi = 0., fp theta = 0., Qubit startingQubit = 0);
->>>>>>> 6fc0527e
 
         [[nodiscard]] std::unique_ptr<Operation> clone() const override {
             return std::make_unique<StandardOperation>(getNqubits(), getControls(), getTargets(), getType(), getParameter(), getStartingQubit());
