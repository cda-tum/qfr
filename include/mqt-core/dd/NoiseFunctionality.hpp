--- conflicted
+++ resolved
@@ -37,38 +37,11 @@
 
 class StochasticNoiseFunctionality {
 public:
-<<<<<<< HEAD
-  StochasticNoiseFunctionality(const std::unique_ptr<Package<Config>>& dd,
-                               const std::size_t nq,
-                               double gateNoiseProbability,
-                               double amplitudeDampingProb,
-                               double multiQubitGateFactor,
-                               std::vector<NoiseOperations> effects)
-      : package(dd), nQubits(nq), dist(0.0, 1.0L),
-        noiseProbability(gateNoiseProbability),
-        noiseProbabilityMulti(gateNoiseProbability * multiQubitGateFactor),
-        sqrtAmplitudeDampingProbability(std::sqrt(amplitudeDampingProb)),
-        oneMinusSqrtAmplitudeDampingProbability(
-            std::sqrt(1 - amplitudeDampingProb)),
-        sqrtAmplitudeDampingProbabilityMulti(std::sqrt(gateNoiseProbability) *
-                                             multiQubitGateFactor),
-        oneMinusSqrtAmplitudeDampingProbabilityMulti(
-            std::sqrt(1 - multiQubitGateFactor * amplitudeDampingProb)),
-        ampDampingTrue({0, sqrtAmplitudeDampingProbability, 0, 0}),
-        ampDampingTrueMulti({0, sqrtAmplitudeDampingProbabilityMulti, 0, 0}),
-        ampDampingFalse({1, 0, 0, oneMinusSqrtAmplitudeDampingProbability}),
-        ampDampingFalseMulti(
-            {1, 0, 0, oneMinusSqrtAmplitudeDampingProbabilityMulti}),
-        noiseEffects(std::move(effects)), identityDD(package->makeIdent()) {
-    package->incRef(identityDD);
-  }
-=======
   StochasticNoiseFunctionality(
       const std::unique_ptr<Package<StochasticNoiseSimulatorDDPackageConfig>>&
           dd,
       std::size_t nq, double gateNoiseProbability, double amplitudeDampingProb,
       double multiQubitGateFactor, const std::string& cNoiseEffects);
->>>>>>> 8c199aac
 
   ~StochasticNoiseFunctionality() { package->decRef(identityDD); }
 
