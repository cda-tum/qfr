import os
import re
import subprocess
import sys
from contextlib import suppress
from pathlib import Path

from setuptools import Extension, setup
from setuptools.command.build_ext import build_ext


class CMakeExtension(Extension):
    def __init__(self, name, sourcedir=""):
        Extension.__init__(self, name, sources=[])
        self.sourcedir = str(Path(sourcedir).resolve())


class CMakeBuild(build_ext):
    def build_extension(self, ext):
        from setuptools_scm import get_version

        version = get_version(relative_to=__file__)

<<<<<<< HEAD
    def build_extension(self, ext):
        extdir = os.path.abspath(os.path.dirname(self.get_ext_fullpath(ext.namespace + ext.name)))
        # required for auto-detection of auxiliary "native" libs
        if not extdir.endswith(os.path.sep):
            extdir += os.path.sep

        cmake_args = ['-DCMAKE_LIBRARY_OUTPUT_DIRECTORY=' + extdir,
                      '-DPYTHON_EXECUTABLE=' + sys.executable,
                      '-DBINDINGS=ON']

        cfg = 'Debug' if self.debug else 'Release'
        build_args = ['--config', cfg]

        if platform.system() == "Windows":
            cmake_args += ['-DCMAKE_LIBRARY_OUTPUT_DIRECTORY_{}={}'.format(cfg.upper(), extdir)]
            cmake_args += ['-T', 'ClangCl']
            if sys.maxsize > 2 ** 32:
                cmake_args += ['-A', 'x64']
            build_args += ['--', '/m']
=======
        extdir = str(Path(self.get_ext_fullpath(ext.name)).parent.resolve())

        cmake_generator = os.environ.get("CMAKE_GENERATOR", "")
        cfg = "Debug" if self.debug else "Release"

        cmake_args = [
            f"-DCMAKE_LIBRARY_OUTPUT_DIRECTORY={extdir}",
            f"-DPYTHON_EXECUTABLE={sys.executable}",
            f"-DQFR_VERSION_INFO={version}",
            f"-DCMAKE_BUILD_TYPE={cfg}",
            "-DBINDINGS=ON",
        ]
        build_args = []

        if self.compiler.compiler_type != "msvc":
            if not cmake_generator:
                cmake_args += ["-GNinja"]
>>>>>>> 64aa806c
        else:
            # Single config generators are handled "normally"
            single_config = any(x in cmake_generator for x in {"NMake", "Ninja"})
            # CMake allows an arch-in-generator style for backward compatibility
            contains_arch = any(x in cmake_generator for x in {"ARM", "Win64"})
            # Convert distutils Windows platform specifiers to CMake -A arguments
            plat_to_cmake = {
                "win32": "Win32",
                "win-amd64": "x64",
                "win-arm32": "ARM",
                "win-arm64": "ARM64",
            }
            # Specify the arch if using MSVC generator, but only if it doesn't
            # contain a backward-compatibility arch spec already in the
            # generator name.
            if not single_config and not contains_arch:
                cmake_args += ["-A", plat_to_cmake[self.plat_name]]
            # Multi-config generators have a different way to specify configs
            if not single_config:
                cmake_args += [f"-DCMAKE_LIBRARY_OUTPUT_DIRECTORY_{cfg.upper()}={extdir}"]
                build_args += ["--config", cfg]

        # cross-compile support for macOS - respect ARCHFLAGS if set
        if sys.platform.startswith("darwin"):
            archs = re.findall(r"-arch (\S+)", os.environ.get("ARCHFLAGS", ""))
            if archs:
                cmake_args += ["-DCMAKE_OSX_ARCHITECTURES={}".format(";".join(archs))]

        # Set CMAKE_BUILD_PARALLEL_LEVEL to control the parallel build level across all generators.
        if "CMAKE_BUILD_PARALLEL_LEVEL" not in os.environ and hasattr(self, "parallel") and self.parallel:
            build_args += [f"-j{self.parallel}"]

        if sys.platform == "win32":
            cmake_args += ["-T", "ClangCl"]

        build_dir = Path(self.build_temp)
        build_dir.mkdir(parents=True, exist_ok=True)
        with suppress(FileNotFoundError):
            Path(build_dir / "CMakeCache.txt").unlink()

        subprocess.check_call(["cmake", ext.sourcedir] + cmake_args, cwd=self.build_temp)
        subprocess.check_call(
            ["cmake", "--build", ".", "--target", ext.name.split(".")[-1]] + build_args,
            cwd=self.build_temp,
        )


setup(
<<<<<<< HEAD
    name='mqt.qfr',
    version='1.10.0',
    author='Lukas Burgholzer',
    author_email='lukas.burgholzer@jku.at',
    description='MQT QFR - A tool for Quantum Functionality Representation',
    long_description=README,
    long_description_content_type="text/markdown",
    license="MIT",
    url="https://iic.jku.at/eda/research/quantum_dd",
    ext_modules=[CMakeExtension('pyqfr', namespace='mqt.qfr.')],
    cmdclass=dict(build_ext=CMakeBuild),
    zip_safe=False,
    packages=find_namespace_packages(include=['mqt.*']),
    classifiers=[
        'Development Status :: 5 - Production/Stable',
        "Programming Language :: Python :: 3",
        "Programming Language :: C++",
        "License :: OSI Approved :: MIT License",
        "Operating System :: Microsoft :: Windows",
        "Operating System :: MacOS",
        "Operating System :: POSIX :: Linux",
        "Intended Audience :: Science/Research",
        "Natural Language :: English",
        "Topic :: Scientific/Engineering :: Electronic Design Automation (EDA)",
    ],
    entry_points={
        'console_scripts': ['ecc_qiskit_wrapper=mqt.qfr.ecc_framework_qiskit_wrapper:main'],
    },
    keywords="mqt quantum decision_diagrams",
    project_urls={
        'Source': 'https://github.com/cda-tum/qfr/',
        'Tracker': 'https://github.com/cda-tum/qfr/issues',
        'Research': 'https://iic.jku.at/eda/research/quantum_dd',
    }

=======
    ext_modules=[CMakeExtension("mqt.qfr.pyqfr")],
    cmdclass={"build_ext": CMakeBuild},
>>>>>>> 64aa806c
)<|MERGE_RESOLUTION|>--- conflicted
+++ resolved
@@ -21,27 +21,7 @@
 
         version = get_version(relative_to=__file__)
 
-<<<<<<< HEAD
-    def build_extension(self, ext):
-        extdir = os.path.abspath(os.path.dirname(self.get_ext_fullpath(ext.namespace + ext.name)))
-        # required for auto-detection of auxiliary "native" libs
-        if not extdir.endswith(os.path.sep):
-            extdir += os.path.sep
 
-        cmake_args = ['-DCMAKE_LIBRARY_OUTPUT_DIRECTORY=' + extdir,
-                      '-DPYTHON_EXECUTABLE=' + sys.executable,
-                      '-DBINDINGS=ON']
-
-        cfg = 'Debug' if self.debug else 'Release'
-        build_args = ['--config', cfg]
-
-        if platform.system() == "Windows":
-            cmake_args += ['-DCMAKE_LIBRARY_OUTPUT_DIRECTORY_{}={}'.format(cfg.upper(), extdir)]
-            cmake_args += ['-T', 'ClangCl']
-            if sys.maxsize > 2 ** 32:
-                cmake_args += ['-A', 'x64']
-            build_args += ['--', '/m']
-=======
         extdir = str(Path(self.get_ext_fullpath(ext.name)).parent.resolve())
 
         cmake_generator = os.environ.get("CMAKE_GENERATOR", "")
@@ -59,7 +39,6 @@
         if self.compiler.compiler_type != "msvc":
             if not cmake_generator:
                 cmake_args += ["-GNinja"]
->>>>>>> 64aa806c
         else:
             # Single config generators are handled "normally"
             single_config = any(x in cmake_generator for x in {"NMake", "Ninja"})
@@ -108,44 +87,6 @@
 
 
 setup(
-<<<<<<< HEAD
-    name='mqt.qfr',
-    version='1.10.0',
-    author='Lukas Burgholzer',
-    author_email='lukas.burgholzer@jku.at',
-    description='MQT QFR - A tool for Quantum Functionality Representation',
-    long_description=README,
-    long_description_content_type="text/markdown",
-    license="MIT",
-    url="https://iic.jku.at/eda/research/quantum_dd",
-    ext_modules=[CMakeExtension('pyqfr', namespace='mqt.qfr.')],
-    cmdclass=dict(build_ext=CMakeBuild),
-    zip_safe=False,
-    packages=find_namespace_packages(include=['mqt.*']),
-    classifiers=[
-        'Development Status :: 5 - Production/Stable',
-        "Programming Language :: Python :: 3",
-        "Programming Language :: C++",
-        "License :: OSI Approved :: MIT License",
-        "Operating System :: Microsoft :: Windows",
-        "Operating System :: MacOS",
-        "Operating System :: POSIX :: Linux",
-        "Intended Audience :: Science/Research",
-        "Natural Language :: English",
-        "Topic :: Scientific/Engineering :: Electronic Design Automation (EDA)",
-    ],
-    entry_points={
-        'console_scripts': ['ecc_qiskit_wrapper=mqt.qfr.ecc_framework_qiskit_wrapper:main'],
-    },
-    keywords="mqt quantum decision_diagrams",
-    project_urls={
-        'Source': 'https://github.com/cda-tum/qfr/',
-        'Tracker': 'https://github.com/cda-tum/qfr/issues',
-        'Research': 'https://iic.jku.at/eda/research/quantum_dd',
-    }
-
-=======
     ext_modules=[CMakeExtension("mqt.qfr.pyqfr")],
     cmdclass={"build_ext": CMakeBuild},
->>>>>>> 64aa806c
 )