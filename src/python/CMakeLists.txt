if(NOT SKBUILD)
  message(
    NOTICE
    "\
  This CMake file is meant to be executed using 'scikit-build'. Running
  it directly will almost certainly not produce the desired result. If
  you are a user trying to install this package, please use the command
  below, which will install all necessary build dependencies, compile
  the package in an isolated environment, and then install it.
  =====================================================================
   $ pip install .
  =====================================================================
  If you are a software developer, and this is your own package, then
  it is usually much more efficient to install the build dependencies
  in your environment once and use the following command that avoids
  a costly creation of a new virtual environment at every compilation:
  =====================================================================
   $ pip install 'scikit-build-core[pyproject]' setuptools_scm pybind11
   $ pip install --no-build-isolation -ve .
  =====================================================================
  You may optionally add -Ceditable.rebuild=true to auto-rebuild when
  the package is imported. Otherwise, you need to re-run the above
  after editing C++ files.")
endif()

if(NOT SKBUILD)
  # Manually detect the installed pybind11 package and import it into CMake.
  execute_process(
    COMMAND "${Python_EXECUTABLE}" -m pybind11 --cmakedir
    OUTPUT_STRIP_TRAILING_WHITESPACE
    OUTPUT_VARIABLE pybind11_DIR)
  list(APPEND CMAKE_PREFIX_PATH "${pybind11_DIR}")
endif()

# Import pybind11 through CMake's find_package mechanism
find_package(pybind11 CONFIG REQUIRED)

# We are now ready to compile the actual extension module
pybind11_add_module(
  # Name of the extension
  _core
  # Target the stable ABI for Python 3.12+, which reduces the number of binary wheels that must be
  # built. This does nothing on older Python versions
  WITH_SOABI
  # Source code goes here
  ${PROJECT_SOURCE_DIR}/include/python/pybind11.hpp
  module.cpp)
<<<<<<< HEAD

target_link_libraries(_core PRIVATE MQT::Core)

if(TARGET nanobind-static)
  set(NANOBIND_LIB nanobind-static)
elseif(TARGET nanobind-static-abi3)
  set(NANOBIND_LIB nanobind-static-abi3)
else()
  message(FATAL_ERROR "nanobind library not found")
endif()

# the following sets the SYSTEM flag for the include dirs of the nanobind libs to suppress warnings
# cmake-lint: disable=C0307
set_target_properties(
  ${NANOBIND_LIB} PROPERTIES INTERFACE_SYSTEM_INCLUDE_DIRECTORIES
                             $<TARGET_PROPERTY:${NANOBIND_LIB},INTERFACE_INCLUDE_DIRECTORIES>)
=======
target_link_libraries(_core PRIVATE MQT::CoreDD)
>>>>>>> 919aca52

# Install directive for scikit-build-core
install(TARGETS _core LIBRARY DESTINATION mqt/core)<|MERGE_RESOLUTION|>--- conflicted
+++ resolved
@@ -45,26 +45,7 @@
   # Source code goes here
   ${PROJECT_SOURCE_DIR}/include/python/pybind11.hpp
   module.cpp)
-<<<<<<< HEAD
-
-target_link_libraries(_core PRIVATE MQT::Core)
-
-if(TARGET nanobind-static)
-  set(NANOBIND_LIB nanobind-static)
-elseif(TARGET nanobind-static-abi3)
-  set(NANOBIND_LIB nanobind-static-abi3)
-else()
-  message(FATAL_ERROR "nanobind library not found")
-endif()
-
-# the following sets the SYSTEM flag for the include dirs of the nanobind libs to suppress warnings
-# cmake-lint: disable=C0307
-set_target_properties(
-  ${NANOBIND_LIB} PROPERTIES INTERFACE_SYSTEM_INCLUDE_DIRECTORIES
-                             $<TARGET_PROPERTY:${NANOBIND_LIB},INTERFACE_INCLUDE_DIRECTORIES>)
-=======
 target_link_libraries(_core PRIVATE MQT::CoreDD)
->>>>>>> 919aca52
 
 # Install directive for scikit-build-core
 install(TARGETS _core LIBRARY DESTINATION mqt/core)