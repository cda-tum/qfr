set(MQT_CORE_TARGET_NAME "mqt-core")
set(MQT_CORE_TARGETS "")

if(MQT_CORE_INSTALL)
  include(GNUInstallDirs)
  set(MQT_CORE_CONFIG_INSTALL_DIR "${CMAKE_INSTALL_DATADIR}/cmake/mqt-core")
  set(MQT_CORE_INCLUDE_INSTALL_DIR "${CMAKE_INSTALL_INCLUDEDIR}/mqt-core")
  set(MQT_CORE_TARGETS_EXPORT_NAME "mqt-core-targets")
  set(MQT_CORE_CMAKE_CONFIG_TEMPLATE "${PROJECT_SOURCE_DIR}/cmake/mqt-core-config.cmake.in")
  set(MQT_CORE_CMAKE_CONFIG_DIR "${CMAKE_CURRENT_BINARY_DIR}")
  set(MQT_CORE_CMAKE_VERSION_CONFIG_FILE
      "${MQT_CORE_CMAKE_CONFIG_DIR}/mqt-core-config-version.cmake")
  set(MQT_CORE_CMAKE_PROJECT_CONFIG_FILE "${MQT_CORE_CMAKE_CONFIG_DIR}/mqt-core-config.cmake")
  set(MQT_CORE_CMAKE_PROJECT_TARGETS_FILE "${MQT_CORE_CMAKE_CONFIG_DIR}/mqt-core-targets.cmake")

  if(APPLE)
    set(BASEPOINT @loader_path)
  else()
    set(BASEPOINT $ORIGIN)
  endif()
  set(CMAKE_INSTALL_RPATH ${BASEPOINT} ${BASEPOINT}/${CMAKE_INSTALL_LIBDIR})
  set(CMAKE_INSTALL_RPATH_USE_LINK_PATH TRUE)
  set(CMAKE_BUILD_WITH_INSTALL_RPATH TRUE)
endif()

if(NOT TARGET project_warnings)
  # Use the warnings specified in CompilerWarnings.cmake
  add_library(project_warnings INTERFACE)

  # Standard compiler warnings
  include(${PROJECT_SOURCE_DIR}/cmake/CompilerWarnings.cmake)
  set_project_warnings(project_warnings)

  # Add MQT alias
  add_library(MQT::ProjectWarnings ALIAS project_warnings)
  set_target_properties(project_warnings PROPERTIES EXPORT_NAME ProjectWarnings)
endif()

if(NOT TARGET project_options)
  # Use the options specified in CompilerOptions.cmake
  add_library(project_options INTERFACE)

  # Standard compiler options
  include(${PROJECT_SOURCE_DIR}/cmake/CompilerOptions.cmake)
  enable_project_options(project_options)

  # Sanitizer options if supported by compiler
  include(${PROJECT_SOURCE_DIR}/cmake/Sanitizers.cmake)
  enable_sanitizers(project_options)

  # Add MQT alias
  add_library(MQT::ProjectOptions ALIAS project_options)
  set_target_properties(project_options PROPERTIES EXPORT_NAME ProjectOptions)
endif()

if(NOT TARGET ${MQT_CORE_TARGET_NAME})
  # main project library
  add_library(
    ${MQT_CORE_TARGET_NAME}
    ${MQT_CORE_INCLUDE_BUILD_DIR}/algorithms/BernsteinVazirani.hpp
    ${MQT_CORE_INCLUDE_BUILD_DIR}/algorithms/Entanglement.hpp
    ${MQT_CORE_INCLUDE_BUILD_DIR}/algorithms/GoogleRandomCircuitSampling.hpp
    ${MQT_CORE_INCLUDE_BUILD_DIR}/algorithms/Grover.hpp
    ${MQT_CORE_INCLUDE_BUILD_DIR}/algorithms/QFT.hpp
    ${MQT_CORE_INCLUDE_BUILD_DIR}/algorithms/QPE.hpp
    ${MQT_CORE_INCLUDE_BUILD_DIR}/algorithms/RandomCliffordCircuit.hpp
    ${MQT_CORE_INCLUDE_BUILD_DIR}/algorithms/WState.hpp
    ${MQT_CORE_INCLUDE_BUILD_DIR}/CircuitOptimizer.hpp
    ${MQT_CORE_INCLUDE_BUILD_DIR}/Definitions.hpp
    ${MQT_CORE_INCLUDE_BUILD_DIR}/operations/Expression.hpp
    ${MQT_CORE_INCLUDE_BUILD_DIR}/operations/ClassicControlledOperation.hpp
    ${MQT_CORE_INCLUDE_BUILD_DIR}/operations/CompoundOperation.hpp
    ${MQT_CORE_INCLUDE_BUILD_DIR}/operations/Control.hpp
    ${MQT_CORE_INCLUDE_BUILD_DIR}/operations/NonUnitaryOperation.hpp
    ${MQT_CORE_INCLUDE_BUILD_DIR}/operations/Operation.hpp
    ${MQT_CORE_INCLUDE_BUILD_DIR}/operations/StandardOperation.hpp
    ${MQT_CORE_INCLUDE_BUILD_DIR}/operations/SymbolicOperation.hpp
    ${MQT_CORE_INCLUDE_BUILD_DIR}/operations/AodOperation.hpp
    ${MQT_CORE_INCLUDE_BUILD_DIR}/parsers/qasm3_parser/Scanner.hpp
    ${MQT_CORE_INCLUDE_BUILD_DIR}/parsers/qasm3_parser/Token.hpp
    ${MQT_CORE_INCLUDE_BUILD_DIR}/parsers/qasm3_parser/Parser.hpp
    ${MQT_CORE_INCLUDE_BUILD_DIR}/parsers/qasm3_parser/Statement.hpp
    ${MQT_CORE_INCLUDE_BUILD_DIR}/parsers/qasm3_parser/Types.hpp
    ${MQT_CORE_INCLUDE_BUILD_DIR}/parsers/qasm3_parser/InstVisitor.hpp
    ${MQT_CORE_INCLUDE_BUILD_DIR}/parsers/qasm3_parser/NestedEnvironment.hpp
    ${MQT_CORE_INCLUDE_BUILD_DIR}/parsers/qasm3_parser/Exception.hpp
    ${MQT_CORE_INCLUDE_BUILD_DIR}/parsers/qasm3_parser/Gate.hpp
    ${MQT_CORE_INCLUDE_BUILD_DIR}/parsers/qasm3_parser/StdGates.hpp
    ${MQT_CORE_INCLUDE_BUILD_DIR}/parsers/qasm3_parser/passes/CompilerPass.hpp
    ${MQT_CORE_INCLUDE_BUILD_DIR}/parsers/qasm3_parser/passes/ConstEvalPass.hpp
    ${MQT_CORE_INCLUDE_BUILD_DIR}/parsers/qasm3_parser/passes/TypeCheckPass.hpp
    ${MQT_CORE_INCLUDE_BUILD_DIR}/Permutation.hpp
    ${MQT_CORE_INCLUDE_BUILD_DIR}/QuantumComputation.hpp
    algorithms/BernsteinVazirani.cpp
    algorithms/Entanglement.cpp
    algorithms/GoogleRandomCircuitSampling.cpp
    algorithms/Grover.cpp
    algorithms/QFT.cpp
    algorithms/QPE.cpp
    algorithms/RandomCliffordCircuit.cpp
    algorithms/WState.cpp
    CircuitOptimizer.cpp
    operations/ClassicControlledOperation.cpp
    operations/CompoundOperation.cpp
    operations/Expression.cpp
    operations/NonUnitaryOperation.cpp
    operations/Operation.cpp
    operations/StandardOperation.cpp
    operations/SymbolicOperation.cpp
    operations/AodOperation.cpp
    parsers/GRCSParser.cpp
    parsers/QASM3Parser.cpp
    parsers/QCParser.cpp
    parsers/RealParser.cpp
    parsers/TFCParser.cpp
    parsers/qasm3_parser/Parser.cpp
    parsers/qasm3_parser/Scanner.cpp
    parsers/qasm3_parser/Types.cpp
    parsers/qasm3_parser/Statement.cpp
    parsers/qasm3_parser/passes/ConstEvalPass.cpp
    parsers/qasm3_parser/passes/TypeCheckPass.cpp
    QuantumComputation.cpp)

  # set include directories
  target_include_directories(
    ${MQT_CORE_TARGET_NAME} PUBLIC $<BUILD_INTERFACE:${MQT_CORE_INCLUDE_BUILD_DIR}>
                                   $<BUILD_INTERFACE:${CMAKE_CURRENT_BINARY_DIR}>)

  # add options and warnings to the library
  target_link_libraries(${MQT_CORE_TARGET_NAME} PRIVATE MQT::ProjectOptions MQT::ProjectWarnings)

  # add MQT alias
  add_library(MQT::Core ALIAS ${MQT_CORE_TARGET_NAME})
  set_target_properties(
    ${MQT_CORE_TARGET_NAME}
    PROPERTIES VERSION ${PROJECT_VERSION}
               SOVERSION ${PROJECT_VERSION_MAJOR}.${PROJECT_VERSION_MINOR}
               EXPORT_NAME Core)
  list(APPEND MQT_CORE_TARGETS ${MQT_CORE_TARGET_NAME})

  include(GenerateExportHeader)
  generate_export_header(${MQT_CORE_TARGET_NAME} BASE_NAME mqt_core)
  if(NOT BUILD_SHARED_LIBS)
    target_compile_definitions(${MQT_CORE_TARGET_NAME} PUBLIC MQT_CORE_STATIC_DEFINE)
  endif()
endif()

# add datastructures package
add_subdirectory(datastructures)

# add DD package library
add_subdirectory(dd)

# add ZX package library
add_subdirectory(zx)

# add ECC library
add_subdirectory(ecc)

<<<<<<< HEAD
=======
# add NA library
add_subdirectory(na)

# ** Note ** The following target will soon be removed from the project. All top-level projects
# should switch to using the mqt-core Python package.
if(BINDINGS AND NOT TARGET mqt-core-python)
  # add Python interface library
  add_library(
    ${MQT_CORE_TARGET_NAME}-python ${MQT_CORE_INCLUDE_BUILD_DIR}/python/qiskit/QuantumCircuit.hpp
                                   python/qiskit/QuantumCircuit.cpp)

  # link with main project library and pybind11 libraries
  target_link_libraries(${MQT_CORE_TARGET_NAME}-python PUBLIC MQT::Core pybind11::pybind11)
  target_link_libraries(${MQT_CORE_TARGET_NAME}-python PRIVATE MQT::ProjectOptions
                                                               MQT::ProjectWarnings)

  # add MQT alias
  add_library(MQT::CorePython ALIAS ${MQT_CORE_TARGET_NAME}-python)
  set_target_properties(
    ${MQT_CORE_TARGET_NAME}-python
    PROPERTIES VERSION ${PROJECT_VERSION}
               SOVERSION ${PROJECT_VERSION_MAJOR}.${PROJECT_VERSION_MINOR}
               EXPORT_NAME CorePython)
  list(APPEND MQT_CORE_TARGETS ${MQT_CORE_TARGET_NAME}-python)
endif()

>>>>>>> 99c89018
if(BUILD_MQT_CORE_BINDINGS)
  add_subdirectory(python)
endif()

# Installation instructions for the main library
if(MQT_CORE_INSTALL)
  include(CMakePackageConfigHelpers)
  configure_package_config_file(
    ${MQT_CORE_CMAKE_CONFIG_TEMPLATE} ${MQT_CORE_CMAKE_PROJECT_CONFIG_FILE}
    INSTALL_DESTINATION ${MQT_CORE_CONFIG_INSTALL_DIR}
    PATH_VARS MQT_CORE_WITH_GMP
    NO_SET_AND_CHECK_MACRO NO_CHECK_REQUIRED_COMPONENTS_MACRO)
  write_basic_package_version_file(
    ${MQT_CORE_CMAKE_VERSION_CONFIG_FILE}
    VERSION ${PROJECT_VERSION}
    COMPATIBILITY SameMinorVersion)

  install(FILES ${MQT_CORE_CMAKE_PROJECT_CONFIG_FILE} ${MQT_CORE_CMAKE_VERSION_CONFIG_FILE}
          DESTINATION ${MQT_CORE_CONFIG_INSTALL_DIR})

  install(
    TARGETS ${MQT_CORE_TARGETS} project_warnings project_options
    EXPORT ${MQT_CORE_TARGETS_EXPORT_NAME}
    RUNTIME DESTINATION ${CMAKE_INSTALL_BINDIR} COMPONENT ${MQT_CORE_TARGET_NAME}_Runtime
    LIBRARY DESTINATION ${CMAKE_INSTALL_LIBDIR}
            COMPONENT ${MQT_CORE_TARGET_NAME}_Runtime
            NAMELINK_COMPONENT ${MQT_CORE_TARGET_NAME}_Development
    ARCHIVE DESTINATION ${CMAKE_INSTALL_LIBDIR} COMPONENT ${MQT_CORE_TARGET_NAME}_Development
    INCLUDES
    DESTINATION ${MQT_CORE_INCLUDE_INSTALL_DIR})

  install(DIRECTORY ${MQT_CORE_INCLUDE_BUILD_DIR}/ DESTINATION ${MQT_CORE_INCLUDE_INSTALL_DIR})
  install(FILES ${CMAKE_CURRENT_BINARY_DIR}/mqt_core_export.h
          DESTINATION ${MQT_CORE_INCLUDE_INSTALL_DIR})

  install(
    EXPORT ${MQT_CORE_TARGETS_EXPORT_NAME}
    FILE ${MQT_CORE_PROJECT_TARGETS_FILE}
    NAMESPACE MQT::
    DESTINATION ${MQT_CORE_CONFIG_INSTALL_DIR}
    COMPONENT ${MQT_CORE_TARGET_NAME}_Development)

  install(
    FILES ${PROJECT_SOURCE_DIR}/cmake/Cache.cmake
          ${PROJECT_SOURCE_DIR}/cmake/CompilerOptions.cmake
          ${PROJECT_SOURCE_DIR}/cmake/CompilerWarnings.cmake
          ${PROJECT_SOURCE_DIR}/cmake/FindGMP.cmake
          ${PROJECT_SOURCE_DIR}/cmake/PackageAddTest.cmake
          ${PROJECT_SOURCE_DIR}/cmake/PreventInSourceBuilds.cmake
          ${PROJECT_SOURCE_DIR}/cmake/Sanitizers.cmake
          ${PROJECT_SOURCE_DIR}/cmake/StandardProjectSettings.cmake
    DESTINATION ${MQT_CORE_CONFIG_INSTALL_DIR})
endif()<|MERGE_RESOLUTION|>--- conflicted
+++ resolved
@@ -157,35 +157,9 @@
 # add ECC library
 add_subdirectory(ecc)
 
-<<<<<<< HEAD
-=======
 # add NA library
 add_subdirectory(na)
 
-# ** Note ** The following target will soon be removed from the project. All top-level projects
-# should switch to using the mqt-core Python package.
-if(BINDINGS AND NOT TARGET mqt-core-python)
-  # add Python interface library
-  add_library(
-    ${MQT_CORE_TARGET_NAME}-python ${MQT_CORE_INCLUDE_BUILD_DIR}/python/qiskit/QuantumCircuit.hpp
-                                   python/qiskit/QuantumCircuit.cpp)
-
-  # link with main project library and pybind11 libraries
-  target_link_libraries(${MQT_CORE_TARGET_NAME}-python PUBLIC MQT::Core pybind11::pybind11)
-  target_link_libraries(${MQT_CORE_TARGET_NAME}-python PRIVATE MQT::ProjectOptions
-                                                               MQT::ProjectWarnings)
-
-  # add MQT alias
-  add_library(MQT::CorePython ALIAS ${MQT_CORE_TARGET_NAME}-python)
-  set_target_properties(
-    ${MQT_CORE_TARGET_NAME}-python
-    PROPERTIES VERSION ${PROJECT_VERSION}
-               SOVERSION ${PROJECT_VERSION_MAJOR}.${PROJECT_VERSION_MINOR}
-               EXPORT_NAME CorePython)
-  list(APPEND MQT_CORE_TARGETS ${MQT_CORE_TARGET_NAME}-python)
-endif()
-
->>>>>>> 99c89018
 if(BUILD_MQT_CORE_BINDINGS)
   add_subdirectory(python)
 endif()
