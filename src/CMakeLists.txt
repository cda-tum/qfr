# main project library
add_library(${PROJECT_NAME}
            parsers/qasm_parser/Scanner.cpp
            parsers/qasm_parser/Parser.cpp

            ${CMAKE_CURRENT_SOURCE_DIR}/operations/Operation.cpp
            ${CMAKE_CURRENT_SOURCE_DIR}/operations/StandardOperation.cpp
            ${CMAKE_CURRENT_SOURCE_DIR}/operations/NonUnitaryOperation.cpp

            ${CMAKE_CURRENT_SOURCE_DIR}/QuantumComputation.cpp
            ${CMAKE_CURRENT_SOURCE_DIR}/CircuitOptimizer.cpp

            ${CMAKE_CURRENT_SOURCE_DIR}/zx/FunctionalityConstruction.cpp

            ${CMAKE_CURRENT_SOURCE_DIR}/algorithms/QFT.cpp
            ${CMAKE_CURRENT_SOURCE_DIR}/algorithms/Grover.cpp
            ${CMAKE_CURRENT_SOURCE_DIR}/algorithms/BernsteinVazirani.cpp
            ${CMAKE_CURRENT_SOURCE_DIR}/algorithms/GoogleRandomCircuitSampling.cpp
            ${CMAKE_CURRENT_SOURCE_DIR}/algorithms/Entanglement.cpp
            ${CMAKE_CURRENT_SOURCE_DIR}/algorithms/RandomCliffordCircuit.cpp
            ${CMAKE_CURRENT_SOURCE_DIR}/algorithms/QPE.cpp

            ${CMAKE_CURRENT_SOURCE_DIR}/parsers/RealParser.cpp
            ${CMAKE_CURRENT_SOURCE_DIR}/parsers/GRCSParser.cpp
            ${CMAKE_CURRENT_SOURCE_DIR}/parsers/QASMParser.cpp
            ${CMAKE_CURRENT_SOURCE_DIR}/parsers/TFCParser.cpp
            ${CMAKE_CURRENT_SOURCE_DIR}/parsers/QCParser.cpp
            
            ${CMAKE_CURRENT_SOURCE_DIR}/eccs/Ecc.cpp
            ${CMAKE_CURRENT_SOURCE_DIR}/eccs/IdEcc.cpp
            ${CMAKE_CURRENT_SOURCE_DIR}/eccs/Q3ShorEcc.cpp
            ${CMAKE_CURRENT_SOURCE_DIR}/eccs/Q5LaflammeEcc.cpp
            ${CMAKE_CURRENT_SOURCE_DIR}/eccs/Q7SteaneEcc.cpp
            ${CMAKE_CURRENT_SOURCE_DIR}/eccs/Q9ShorEcc.cpp
            ${CMAKE_CURRENT_SOURCE_DIR}/eccs/Q9SurfaceEcc.cpp
			${CMAKE_CURRENT_SOURCE_DIR}/eccs/Q18SurfaceEcc.cpp
			${CMAKE_CURRENT_SOURCE_DIR}/eccs/QxCustomEcc.cpp

            ${${PROJECT_NAME}_SOURCE_DIR}/include/parsers/qasm_parser/Token.hpp
            ${${PROJECT_NAME}_SOURCE_DIR}/include/parsers/qasm_parser/Scanner.hpp
            ${${PROJECT_NAME}_SOURCE_DIR}/include/parsers/qasm_parser/Parser.hpp

            ${${PROJECT_NAME}_SOURCE_DIR}/include/operations/Operation.hpp
            ${${PROJECT_NAME}_SOURCE_DIR}/include/operations/StandardOperation.hpp
            ${${PROJECT_NAME}_SOURCE_DIR}/include/operations/NonUnitaryOperation.hpp
            ${${PROJECT_NAME}_SOURCE_DIR}/include/operations/CompoundOperation.hpp
            ${${PROJECT_NAME}_SOURCE_DIR}/include/operations/ClassicControlledOperation.hpp

            ${${PROJECT_NAME}_SOURCE_DIR}/include/QuantumComputation.hpp
            ${${PROJECT_NAME}_SOURCE_DIR}/include/CircuitOptimizer.hpp
            ${${PROJECT_NAME}_SOURCE_DIR}/include/Definitions.hpp

            ${${PROJECT_NAME}_SOURCE_DIR}/include/dd/Operations.hpp
            ${${PROJECT_NAME}_SOURCE_DIR}/include/dd/FunctionalityConstruction.hpp
            ${${PROJECT_NAME}_SOURCE_DIR}/include/dd/Simulation.hpp
            ${${PROJECT_NAME}_SOURCE_DIR}/include/dd/NoiseFunctionality.hpp

            ${${PROJECT_NAME}_SOURCE_DIR}/include/zx/FunctionalityConstruction.hpp

            ${${PROJECT_NAME}_SOURCE_DIR}/include/algorithms/QFT.hpp
            ${${PROJECT_NAME}_SOURCE_DIR}/include/algorithms/Grover.hpp
            ${${PROJECT_NAME}_SOURCE_DIR}/include/algorithms/BernsteinVazirani.hpp
            ${${PROJECT_NAME}_SOURCE_DIR}/include/algorithms/GoogleRandomCircuitSampling.hpp
            ${${PROJECT_NAME}_SOURCE_DIR}/include/algorithms/Entanglement.hpp
            ${${PROJECT_NAME}_SOURCE_DIR}/include/algorithms/RandomCliffordCircuit.hpp
            ${${PROJECT_NAME}_SOURCE_DIR}/include/algorithms/QPE.hpp
<<<<<<< HEAD
=======
            ${${PROJECT_NAME}_SOURCE_DIR}/include/algorithms/IQPE.hpp
>>>>>>> 6acf7e94
            
            ${${PROJECT_NAME}_SOURCE_DIR}/include/eccs/EccStatistics.hpp
            ${${PROJECT_NAME}_SOURCE_DIR}/include/eccs/Ecc.hpp
            ${${PROJECT_NAME}_SOURCE_DIR}/include/eccs/IdEcc.hpp
            ${${PROJECT_NAME}_SOURCE_DIR}/include/eccs/Q3ShorEcc.hpp
            ${${PROJECT_NAME}_SOURCE_DIR}/include/eccs/Q5LaflammeEcc.hpp
            ${${PROJECT_NAME}_SOURCE_DIR}/include/eccs/Q7SteaneEcc.hpp
            ${${PROJECT_NAME}_SOURCE_DIR}/include/eccs/Q9ShorEcc.hpp
            ${${PROJECT_NAME}_SOURCE_DIR}/include/eccs/Q9SurfaceEcc.hpp
			${${PROJECT_NAME}_SOURCE_DIR}/include/eccs/Q18SurfaceEcc.hpp
            ${${PROJECT_NAME}_SOURCE_DIR}/include/eccs/QxCustomEcc.hpp)

# set include directories
target_include_directories(${PROJECT_NAME} PUBLIC $<BUILD_INTERFACE:${${PROJECT_NAME}_SOURCE_DIR}/include>)

# set required C++ standard and disable compiler specific extensions
target_compile_features(${PROJECT_NAME} PUBLIC cxx_std_17)
set_target_properties(${PROJECT_NAME} PROPERTIES CMAKE_CXX_STANDARD_REQUIRED ON CXX_EXTENSIONS OFF)

# add MQT::DDpackage library
add_subdirectory("${PROJECT_SOURCE_DIR}/extern/dd_package" "extern/dd_package")
target_link_libraries(${PROJECT_NAME} PUBLIC MQT::DDPackage)

add_subdirectory("${PROJECT_SOURCE_DIR}/extern/zx" "extern/zx")
target_link_libraries(${PROJECT_NAME} PUBLIC MQT::zx)

# add nlohmann::json library
set(JSON_BuildTests OFF CACHE INTERNAL "")
set(JSON_MultipleHeaders OFF CACHE INTERNAL "")
add_subdirectory("${PROJECT_SOURCE_DIR}/extern/json" "extern/json" EXCLUDE_FROM_ALL)
target_link_libraries(${PROJECT_NAME} PUBLIC nlohmann_json)

# enable interprocedural optimization if it is supported
enable_lto(${PROJECT_NAME})

# set compiler flags depending on compiler
if(MSVC)
	target_compile_options(${PROJECT_NAME} PUBLIC /utf-8)
else()
	target_compile_options(${PROJECT_NAME} PUBLIC -Wall -Wextra $<$<CONFIG:DEBUG>:-Og>)
	if (BINDINGS AND NOT WIN32)
		# adjust visibility settings for building Python bindings
		target_compile_options(${PROJECT_NAME} PUBLIC -fvisibility=hidden)
		target_compile_options(nlohmann_json INTERFACE -fvisibility=hidden)
	endif ()
	if (NOT DEPLOY)
		# only include machine-specific optimizations when building for the host machine
		target_compile_options(${PROJECT_NAME} PUBLIC -mtune=native)
        include(CheckCXXCompilerFlag)
        check_cxx_compiler_flag(-march=native HAS_MARCH_NATIVE)
        if (HAS_MARCH_NATIVE)
            target_compile_options(${PROJECT_NAME} PUBLIC -march=native)
        endif()
	endif ()
endif()

if(GENERATE_POSITION_INDEPENDENT_CODE OR BINDINGS)
	include(CheckPIESupported)
	check_pie_supported()
	set_target_properties(${PROJECT_NAME} PROPERTIES POSITION_INDEPENDENT_CODE TRUE)
endif()

# add coverage compiler and linker flag to the library and all targets that link against it, if COVERAGE is set
if (COVERAGE)
	target_compile_options(${PROJECT_NAME} PUBLIC --coverage)
	target_link_libraries(${PROJECT_NAME} PUBLIC --coverage)
endif()

# add MQT alias
add_library(MQT::${PROJECT_NAME} ALIAS ${PROJECT_NAME})<|MERGE_RESOLUTION|>--- conflicted
+++ resolved
@@ -64,10 +64,7 @@
             ${${PROJECT_NAME}_SOURCE_DIR}/include/algorithms/Entanglement.hpp
             ${${PROJECT_NAME}_SOURCE_DIR}/include/algorithms/RandomCliffordCircuit.hpp
             ${${PROJECT_NAME}_SOURCE_DIR}/include/algorithms/QPE.hpp
-<<<<<<< HEAD
-=======
             ${${PROJECT_NAME}_SOURCE_DIR}/include/algorithms/IQPE.hpp
->>>>>>> 6acf7e94
             
             ${${PROJECT_NAME}_SOURCE_DIR}/include/eccs/EccStatistics.hpp
             ${${PROJECT_NAME}_SOURCE_DIR}/include/eccs/Ecc.hpp
