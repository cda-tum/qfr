#include "dd/DDDefinitions.hpp"
#include "dd/Export.hpp"
#include "dd/GateMatrixDefinitions.hpp"
#include "dd/Package.hpp"
#include "dd/statistics/PackageStatistics.hpp"
#include "operations/Control.hpp"

#include "gtest/gtest.h"
#include <filesystem>
#include <iomanip>
#include <memory>
#include <random>
#include <sstream>
#include <stdexcept>
#include <vector>

using namespace qc::literals;

TEST(DDPackageTest, RequestInvalidPackageSize) {
  EXPECT_THROW(auto dd = std::make_unique<dd::Package<>>(
                   dd::Package<>::MAX_POSSIBLE_QUBITS + 2),
               std::invalid_argument);
}

TEST(DDPackageTest, TrivialTest) {
  auto dd = std::make_unique<dd::Package<>>(2);
  EXPECT_EQ(dd->qubits(), 2);

  auto xGate = dd->makeGateDD(dd::X_MAT, 1, 0);
  auto hGate = dd->makeGateDD(dd::H_MAT, 1, 0);

  ASSERT_EQ(hGate.getValueByPath("0"), dd::SQRT2_2);

  auto zeroState = dd->makeZeroState(1);
  auto hState = dd->multiply(hGate, zeroState);
  auto oneState = dd->multiply(xGate, zeroState);

  ASSERT_EQ(dd->fidelity(zeroState, oneState), 0.0);
  // repeat the same calculation - triggering compute table hit
  ASSERT_EQ(dd->fidelity(zeroState, oneState), 0.0);
  ASSERT_NEAR(dd->fidelity(zeroState, hState), 0.5, dd::RealNumber::eps);
  ASSERT_NEAR(dd->fidelity(oneState, hState), 0.5, dd::RealNumber::eps);
}

TEST(DDPackageTest, BellState) {
  auto dd = std::make_unique<dd::Package<>>(2);

  auto hGate = dd->makeGateDD(dd::H_MAT, 2, 1);
  auto cxGate = dd->makeGateDD(dd::X_MAT, 2, 1_pc, 0);
  auto zeroState = dd->makeZeroState(2);

  auto bellState = dd->multiply(dd->multiply(cxGate, hGate), zeroState);
  bellState.printVector();

  // repeated calculation is practically for free
  auto bellState2 = dd->multiply(dd->multiply(cxGate, hGate), zeroState);
  EXPECT_EQ(bellState, bellState2);

  ASSERT_EQ(bellState.getValueByPath("00"), dd::SQRT2_2);
  ASSERT_EQ(bellState.getValueByPath("01"), 0.);
  ASSERT_EQ(bellState.getValueByPath("10"), 0.);
  ASSERT_EQ(bellState.getValueByPath("11"), dd::SQRT2_2);

<<<<<<< HEAD
  ASSERT_EQ(dd->getValueByIndex(bellState, 0),
            (dd::ComplexValue{dd::SQRT2_2, 0}));
  ASSERT_EQ(dd->getValueByIndex(bellState, 1), (dd::ComplexValue{0, 0}));
  ASSERT_EQ(dd->getValueByIndex(bellState, 2), (dd::ComplexValue{0, 0}));
  ASSERT_EQ(dd->getValueByIndex(bellState, 3),
            (dd::ComplexValue{dd::SQRT2_2, 0}));
=======
  ASSERT_EQ(bellState.getValueByIndex(0), dd::SQRT2_2);
  ASSERT_EQ(bellState.getValueByIndex(1), 0.);
  ASSERT_EQ(bellState.getValueByIndex(2), 0.);
  ASSERT_EQ(bellState.getValueByIndex(3), dd::SQRT2_2);
>>>>>>> fc7d8660

  auto goalState =
      dd::CVec{{dd::SQRT2_2, 0.}, {0., 0.}, {0., 0.}, {dd::SQRT2_2, 0.}};
  ASSERT_EQ(bellState.getVector(), goalState);

  ASSERT_DOUBLE_EQ(dd->fidelity(zeroState, bellState), 0.5);

  export2Dot(bellState, "bell_state_colored_labels.dot", true, true, false,
             false, false);
  export2Dot(bellState, "bell_state_colored_labels_classic.dot", true, true,
             true, false, false);
  export2Dot(bellState, "bell_state_mono_labels.dot", false, true, false, false,
             false);
  export2Dot(bellState, "bell_state_mono_labels_classic.dot", false, true, true,
             false, false);
  export2Dot(bellState, "bell_state_colored.dot", true, false, false, false,
             false);
  export2Dot(bellState, "bell_state_colored_classic.dot", true, false, true,
             false, false);
  export2Dot(bellState, "bell_state_mono.dot", false, false, false, false,
             false);
  export2Dot(bellState, "bell_state_mono_classic.dot", false, false, true,
             false, false);
  export2Dot(bellState, "bell_state_memory.dot", false, true, true, true,
             false);
  dd::exportEdgeWeights(bellState, std::cout);

  const auto filenames = {
      "bell_state_colored_labels.dot", "bell_state_colored_labels_classic.dot",
      "bell_state_mono_labels.dot",    "bell_state_mono_labels_classic.dot",
      "bell_state_colored.dot",        "bell_state_colored_classic.dot",
      "bell_state_mono.dot",           "bell_state_mono_classic.dot",
      "bell_state_memory.dot"};

  for (const auto* const filename : filenames) {
    std::ifstream ifs(filename);
    ASSERT_TRUE(ifs.good());
    ASSERT_NE(ifs.peek(), std::ifstream::traits_type::eof());
    ifs.close();
    std::filesystem::remove(filename);
  }

  dd::printStatistics(dd.get());
}

TEST(DDPackageTest, QFTState) {
  auto dd = std::make_unique<dd::Package<>>(3);

  auto h0Gate = dd->makeGateDD(dd::H_MAT, 3, 0);
  auto s0Gate = dd->makeGateDD(dd::S_MAT, 3, 1_pc, 0);
  auto t0Gate = dd->makeGateDD(dd::T_MAT, 3, 2_pc, 0);
  auto h1Gate = dd->makeGateDD(dd::H_MAT, 3, 1);
  auto s1Gate = dd->makeGateDD(dd::S_MAT, 3, 2_pc, 1);
  auto h2Gate = dd->makeGateDD(dd::H_MAT, 3, 2);
  auto swapGate = dd->makeTwoQubitGateDD(dd::SWAP_MAT, 3, qc::Controls{}, 0, 2);

  auto qftOp = dd->multiply(s0Gate, h0Gate);
  qftOp = dd->multiply(t0Gate, qftOp);
  qftOp = dd->multiply(h1Gate, qftOp);
  qftOp = dd->multiply(s1Gate, qftOp);
  qftOp = dd->multiply(h2Gate, qftOp);

  qftOp = dd->multiply(swapGate, qftOp);
  auto qftState = dd->multiply(qftOp, dd->makeZeroState(3));

  qftState.printVector();

  for (dd::Qubit qubit = 0; qubit < 7; ++qubit) {
    ASSERT_NEAR(
<<<<<<< HEAD
        dd->getValueByIndex(qftState, static_cast<std::size_t>(qubit)).r,
        0.5 * dd::SQRT2_2, dd::RealNumber::eps);
    ASSERT_EQ(dd->getValueByIndex(qftState, static_cast<std::size_t>(qubit)).i,
=======
        qftState.getValueByIndex(static_cast<std::size_t>(qubit)).real(),
        0.5 * dd::SQRT2_2, dd::RealNumber::eps);
    ASSERT_EQ(qftState.getValueByIndex(static_cast<std::size_t>(qubit)).imag(),
>>>>>>> fc7d8660
              0);
  }

  export2Dot(qftState, "qft_state_colored_labels.dot", true, true, false, false,
             false);
  export2Dot(qftState, "qft_state_colored_labels_classic.dot", true, true, true,
             false, false);
  export2Dot(qftState, "qft_state_mono_labels.dot", false, true, false, false,
             false);
  export2Dot(qftState, "qft_state_mono_labels_classic.dot", false, true, true,
             false, false);
  export2Dot(qftState, "qft_state_colored.dot", true, false, false, false,
             false);
  export2Dot(qftState, "qft_state_colored_classic.dot", true, false, true,
             false, false);
  export2Dot(qftState, "qft_state_mono.dot", false, false, false, false, false);
  export2Dot(qftState, "qft_state_mono_classic.dot", false, false, true, false,
             false);
  export2Dot(qftState, "qft_state_memory.dot", false, true, true, true, false);
  dd::exportEdgeWeights(qftState, std::cout);

  export2Dot(qftOp, "qft_op_polar_colored_labels.dot", true, true, false, false,
             false, true);
  export2Dot(qftOp, "qft_op_polar_colored_labels_classic.dot", true, true, true,
             false, false, true);
  export2Dot(qftOp, "qft_op_polar_mono_labels.dot", false, true, false, false,
             false, true);
  export2Dot(qftOp, "qft_op_polar_mono_labels_classic.dot", false, true, true,
             false, false, true);
  export2Dot(qftOp, "qft_op_polar_colored.dot", true, false, false, false,
             false, true);
  export2Dot(qftOp, "qft_op_polar_colored_classic.dot", true, false, true,
             false, false, true);
  export2Dot(qftOp, "qft_op_polar_mono.dot", false, false, false, false, false,
             true);
  export2Dot(qftOp, "qft_op_polar_mono_classic.dot", false, false, true, false,
             false, true);
  export2Dot(qftOp, "qft_op_polar_memory.dot", false, true, true, true, false,
             true);

  export2Dot(qftOp, "qft_op_rectangular_colored_labels.dot", true, true, false,
             false, false, false);
  export2Dot(qftOp, "qft_op_rectangular_colored_labels_classic.dot", true, true,
             true, false, false, false);
  export2Dot(qftOp, "qft_op_rectangular_mono_labels.dot", false, true, false,
             false, false, false);
  export2Dot(qftOp, "qft_op_rectangular_mono_labels_classic.dot", false, true,
             true, false, false, false);
  export2Dot(qftOp, "qft_op_rectangular_colored.dot", true, false, false, false,
             false, false);
  export2Dot(qftOp, "qft_op_rectangular_colored_classic.dot", true, false, true,
             false, false, false);
  export2Dot(qftOp, "qft_op_rectangular_mono.dot", false, false, false, false,
             false, false);
  export2Dot(qftOp, "qft_op_rectangular_mono_classic.dot", false, false, true,
             false, false, false);
  export2Dot(qftOp, "qft_op_rectangular_memory.dot", false, true, true, true,
             false, false);

  const auto filenames = {"qft_state_colored_labels.dot",
                          "qft_state_colored_labels_classic.dot",
                          "qft_state_mono_labels.dot",
                          "qft_state_mono_labels_classic.dot",
                          "qft_state_colored.dot",
                          "qft_state_colored_classic.dot",
                          "qft_state_mono.dot",
                          "qft_state_mono_classic.dot",
                          "qft_state_memory.dot",
                          "qft_op_polar_colored_labels.dot",
                          "qft_op_polar_colored_labels_classic.dot",
                          "qft_op_polar_mono_labels.dot",
                          "qft_op_polar_mono_labels_classic.dot",
                          "qft_op_polar_colored.dot",
                          "qft_op_polar_colored_classic.dot",
                          "qft_op_polar_mono.dot",
                          "qft_op_polar_mono_classic.dot",
                          "qft_op_polar_memory.dot",
                          "qft_op_rectangular_colored_labels.dot",
                          "qft_op_rectangular_colored_labels_classic.dot",
                          "qft_op_rectangular_mono_labels.dot",
                          "qft_op_rectangular_mono_labels_classic.dot",
                          "qft_op_rectangular_colored.dot",
                          "qft_op_rectangular_colored_classic.dot",
                          "qft_op_rectangular_mono.dot",
                          "qft_op_rectangular_mono_classic.dot",
                          "qft_op_rectangular_memory.dot"};

  for (const auto* const filename : filenames) {
    std::ifstream ifs(filename);
    ASSERT_TRUE(ifs.good());
    ASSERT_NE(ifs.peek(), std::ifstream::traits_type::eof());
    ifs.close();
    std::filesystem::remove(filename);
  }

  dd::printStatistics(dd.get());
}

TEST(DDPackageTest, CorruptedBellState) {
  auto dd = std::make_unique<dd::Package<>>(2);

  auto hGate = dd->makeGateDD(dd::H_MAT, 2, 1);
  auto cxGate = dd->makeGateDD(dd::X_MAT, 2, 1_pc, 0);
  auto zeroState = dd->makeZeroState(2);

  auto bellState = dd->multiply(dd->multiply(cxGate, hGate), zeroState);

  bellState.w = dd->cn.lookup(0.5, 0);
  // prints a warning
  std::mt19937_64 mt; // NOLINT(cert-msc51-cpp)
  std::cout << dd->measureAll(bellState, false, mt) << "\n";

  bellState.w = dd::Complex::zero();

  ASSERT_THROW(dd->measureAll(bellState, false, mt), std::runtime_error);

  ASSERT_THROW(dd->measureOneCollapsing(bellState, 0, true, mt),
               std::runtime_error);
}

TEST(DDPackageTest, NegativeControl) {
  auto dd = std::make_unique<dd::Package<>>(2);

  auto xGate = dd->makeGateDD(dd::X_MAT, 2, 1_nc, 0);
  auto zeroState = dd->makeZeroState(2);
  auto state01 = dd->multiply(xGate, zeroState);
<<<<<<< HEAD
  EXPECT_EQ(dd->getValueByIndex(state01, 0b01).r, 1.);
=======
  EXPECT_EQ(state01.getValueByIndex(0b01).real(), 1.);
>>>>>>> fc7d8660
}

TEST(DDPackageTest, IdentityTrace) {
  auto dd = std::make_unique<dd::Package<>>(4);
  auto fullTrace = dd->trace(dd->makeIdent());

  ASSERT_EQ(fullTrace.r, 16.);
}

TEST(DDPackageTest, PartialIdentityTrace) {
  auto dd = std::make_unique<dd::Package<>>(2);
  auto tr = dd->partialTrace(dd->makeIdent(), {false, true});
  auto mul = dd->multiply(tr, tr);
  EXPECT_EQ(dd::RealNumber::val(mul.w.r), 4.0);
}

TEST(DDPackageTest, StateGenerationManipulation) {
  const std::size_t nqubits = 6;
  auto dd = std::make_unique<dd::Package<>>(nqubits);
  auto b = std::vector<bool>(nqubits, false);
  b[0] = b[1] = true;
  auto e = dd->makeBasisState(nqubits, b);
  auto f = dd->makeBasisState(nqubits,
                              {dd::BasisStates::zero, dd::BasisStates::one,
                               dd::BasisStates::plus, dd::BasisStates::minus,
                               dd::BasisStates::left, dd::BasisStates::right});
  dd->incRef(e);
  dd->incRef(f);
  dd->vUniqueTable.print();
  dd->decRef(e);
  dd->decRef(f);
}

TEST(DDPackageTest, VectorSerializationTest) {
  auto dd = std::make_unique<dd::Package<>>(2);

  auto hGate = dd->makeGateDD(dd::H_MAT, 2, 1);
  auto cxGate = dd->makeGateDD(dd::X_MAT, 2, 1_pc, 0);
  auto zeroState = dd->makeZeroState(2);

  auto bellState = dd->multiply(dd->multiply(cxGate, hGate), zeroState);

  serialize(bellState, "bell_state.dd", false);
  auto deserializedBellState =
      dd->deserialize<dd::vNode>("bell_state.dd", false);
  EXPECT_EQ(bellState, deserializedBellState);
  std::filesystem::remove("bell_state.dd");

  serialize(bellState, "bell_state_binary.dd", true);
  deserializedBellState =
      dd->deserialize<dd::vNode>("bell_state_binary.dd", true);
  EXPECT_EQ(bellState, deserializedBellState);
  std::filesystem::remove("bell_state_binary.dd");
}

TEST(DDPackageTest, BellMatrix) {
  const auto nrQubits = 2U;
  auto dd = std::make_unique<dd::Package<>>(nrQubits);

  auto hGate = dd->makeGateDD(dd::H_MAT, 2, 1);
  auto cxGate = dd->makeGateDD(dd::X_MAT, 2, 1_pc, 0);

  auto bellMatrix = dd->multiply(cxGate, hGate);

<<<<<<< HEAD
  ASSERT_EQ(dd->getValueByPath(bellMatrix, "00"),
            (dd::ComplexValue{dd::SQRT2_2, 0}));
  ASSERT_EQ(dd->getValueByPath(bellMatrix, "02"), (dd::ComplexValue{0, 0}));
  ASSERT_EQ(dd->getValueByPath(bellMatrix, "20"), (dd::ComplexValue{0, 0}));
  ASSERT_EQ(dd->getValueByPath(bellMatrix, "22"),
            (dd::ComplexValue{dd::SQRT2_2, 0}));

  ASSERT_EQ(dd->getValueByIndex(bellMatrix, 0, 0),
            (dd::ComplexValue{dd::SQRT2_2, 0}));
  ASSERT_EQ(dd->getValueByIndex(bellMatrix, 1, 0), (dd::ComplexValue{0, 0}));
  ASSERT_EQ(dd->getValueByIndex(bellMatrix, 2, 0), (dd::ComplexValue{0, 0}));
  ASSERT_EQ(dd->getValueByIndex(bellMatrix, 3, 0),
            (dd::ComplexValue{dd::SQRT2_2, 0}));

  ASSERT_EQ(dd->getValueByIndex(bellMatrix, 0, 1), (dd::ComplexValue{0, 0}));
  ASSERT_EQ(dd->getValueByIndex(bellMatrix, 1, 1),
            (dd::ComplexValue{dd::SQRT2_2, 0}));
  ASSERT_EQ(dd->getValueByIndex(bellMatrix, 2, 1),
            (dd::ComplexValue{dd::SQRT2_2, 0}));
  ASSERT_EQ(dd->getValueByIndex(bellMatrix, 3, 1), (dd::ComplexValue{0, 0}));

  ASSERT_EQ(dd->getValueByIndex(bellMatrix, 0, 2),
            (dd::ComplexValue{dd::SQRT2_2, 0}));
  ASSERT_EQ(dd->getValueByIndex(bellMatrix, 1, 2), (dd::ComplexValue{0, 0}));
  ASSERT_EQ(dd->getValueByIndex(bellMatrix, 2, 2), (dd::ComplexValue{0, 0}));
  ASSERT_EQ(dd->getValueByIndex(bellMatrix, 3, 2),
            (dd::ComplexValue{-dd::SQRT2_2, 0}));

  ASSERT_EQ(dd->getValueByIndex(bellMatrix, 0, 3), (dd::ComplexValue{0, 0}));
  ASSERT_EQ(dd->getValueByIndex(bellMatrix, 1, 3),
            (dd::ComplexValue{dd::SQRT2_2, 0}));
  ASSERT_EQ(dd->getValueByIndex(bellMatrix, 2, 3),
            (dd::ComplexValue{-dd::SQRT2_2, 0}));
  ASSERT_EQ(dd->getValueByIndex(bellMatrix, 3, 3), (dd::ComplexValue{0, 0}));
=======
  bellMatrix.printMatrix();

  ASSERT_EQ(bellMatrix.getValueByPath("00"), dd::SQRT2_2);
  ASSERT_EQ(bellMatrix.getValueByPath("02"), 0.);
  ASSERT_EQ(bellMatrix.getValueByPath("20"), 0.);
  ASSERT_EQ(bellMatrix.getValueByPath("22"), dd::SQRT2_2);

  ASSERT_EQ(bellMatrix.getValueByIndex(0, 0), dd::SQRT2_2);
  ASSERT_EQ(bellMatrix.getValueByIndex(1, 0), 0.);
  ASSERT_EQ(bellMatrix.getValueByIndex(2, 0), 0.);
  ASSERT_EQ(bellMatrix.getValueByIndex(3, 0), dd::SQRT2_2);

  ASSERT_EQ(bellMatrix.getValueByIndex(0, 1), 0.);
  ASSERT_EQ(bellMatrix.getValueByIndex(1, 1), dd::SQRT2_2);
  ASSERT_EQ(bellMatrix.getValueByIndex(2, 1), dd::SQRT2_2);
  ASSERT_EQ(bellMatrix.getValueByIndex(3, 1), 0.);

  ASSERT_EQ(bellMatrix.getValueByIndex(0, 2), dd::SQRT2_2);
  ASSERT_EQ(bellMatrix.getValueByIndex(1, 2), 0.);
  ASSERT_EQ(bellMatrix.getValueByIndex(2, 2), 0.);
  ASSERT_EQ(bellMatrix.getValueByIndex(3, 2), -dd::SQRT2_2);

  ASSERT_EQ(bellMatrix.getValueByIndex(0, 3), 0.);
  ASSERT_EQ(bellMatrix.getValueByIndex(1, 3), dd::SQRT2_2);
  ASSERT_EQ(bellMatrix.getValueByIndex(2, 3), -dd::SQRT2_2);
  ASSERT_EQ(bellMatrix.getValueByIndex(3, 3), 0.);
>>>>>>> fc7d8660

  auto goalRow0 =
      dd::CVec{{dd::SQRT2_2, 0.}, {0., 0.}, {dd::SQRT2_2, 0.}, {0., 0.}};
  auto goalRow1 =
      dd::CVec{{0., 0.}, {dd::SQRT2_2, 0.}, {0., 0.}, {dd::SQRT2_2, 0.}};
  auto goalRow2 =
      dd::CVec{{0., 0.}, {dd::SQRT2_2, 0.}, {0., 0.}, {-dd::SQRT2_2, 0.}};
  auto goalRow3 =
      dd::CVec{{dd::SQRT2_2, 0.}, {0., 0.}, {-dd::SQRT2_2, 0.}, {0., 0.}};
  auto goalMatrix = dd::CMat{goalRow0, goalRow1, goalRow2, goalRow3};
<<<<<<< HEAD
  ASSERT_EQ(dd->getMatrix(bellMatrix, nrQubits), goalMatrix);
=======
  ASSERT_EQ(bellMatrix.getMatrix(), goalMatrix);
>>>>>>> fc7d8660

  export2Dot(bellMatrix, "bell_matrix_colored_labels.dot", true, true, false,
             false, false);
  export2Dot(bellMatrix, "bell_matrix_colored_labels_classic.dot", true, true,
             true, false, false);
  export2Dot(bellMatrix, "bell_matrix_mono_labels.dot", false, true, false,
             false, false);
  export2Dot(bellMatrix, "bell_matrix_mono_labels_classic.dot", false, true,
             true, false, false);
  export2Dot(bellMatrix, "bell_matrix_colored.dot", true, false, false, false,
             false);
  export2Dot(bellMatrix, "bell_matrix_colored_classic.dot", true, false, true,
             false, false);
  export2Dot(bellMatrix, "bell_matrix_mono.dot", false, false, false, false,
             false);
  export2Dot(bellMatrix, "bell_matrix_mono_classic.dot", false, false, true,
             false, false);
  export2Dot(bellMatrix, "bell_matrix_memory.dot", false, true, true, true,
             false);

  const auto filenames = {"bell_matrix_colored_labels.dot",
                          "bell_matrix_colored_labels_classic.dot",
                          "bell_matrix_mono_labels.dot",
                          "bell_matrix_mono_labels_classic.dot",
                          "bell_matrix_colored.dot",
                          "bell_matrix_colored_classic.dot",
                          "bell_matrix_mono.dot",
                          "bell_matrix_mono_classic.dot",
                          "bell_matrix_memory.dot"};

  for (const auto* const filename : filenames) {
    std::ifstream ifs(filename);
    ASSERT_TRUE(ifs.good());
    ASSERT_NE(ifs.peek(), std::ifstream::traits_type::eof());
    ifs.close();
    std::filesystem::remove(filename);
  }

  dd::printStatistics(dd.get());
}

TEST(DDPackageTest, MatrixSerializationTest) {
  auto dd = std::make_unique<dd::Package<>>(2);

  auto hGate = dd->makeGateDD(dd::H_MAT, 2, 1);
  auto cxGate = dd->makeGateDD(dd::X_MAT, 2, 1_pc, 0);

  auto bellMatrix = dd->multiply(cxGate, hGate);

  serialize(bellMatrix, "bell_matrix.dd", false);
  auto deserializedBellMatrix =
      dd->deserialize<dd::mNode>("bell_matrix.dd", false);
  EXPECT_EQ(bellMatrix, deserializedBellMatrix);
  std::filesystem::remove("bell_matrix.dd");

  serialize(bellMatrix, "bell_matrix_binary.dd", true);
  deserializedBellMatrix =
      dd->deserialize<dd::mNode>("bell_matrix_binary.dd", true);
  EXPECT_EQ(bellMatrix, deserializedBellMatrix);
  std::filesystem::remove("bell_matrix_binary.dd");
}

TEST(DDPackageTest, SerializationErrors) {
  auto dd = std::make_unique<dd::Package<>>(2);

  auto hGate = dd->makeGateDD(dd::H_MAT, 2, 1);
  auto cxGate = dd->makeGateDD(dd::X_MAT, 2, 1_pc, 0);
  auto zeroState = dd->makeZeroState(2);
  auto bellState = dd->multiply(dd->multiply(cxGate, hGate), zeroState);

  // test non-existing file
  EXPECT_THROW(serialize(bellState, "./path/that/does/not/exist/filename.dd"),
               std::invalid_argument);
  EXPECT_THROW(dd->deserialize<dd::vNode>(
                   "./path/that/does/not/exist/filename.dd", true),
               std::invalid_argument);

  // test wrong version number
  std::stringstream ss{};
  ss << 2 << "\n";
  EXPECT_THROW(dd->deserialize<dd::vNode>(ss, false), std::runtime_error);
  ss << 2 << "\n";
  EXPECT_THROW(dd->deserialize<dd::mNode>(ss, false), std::runtime_error);

  ss.str("");
  std::remove_const_t<decltype(dd::SERIALIZATION_VERSION)> version = 2;
  ss.write(reinterpret_cast<const char*>(&version),
           sizeof(decltype(dd::SERIALIZATION_VERSION)));
  EXPECT_THROW(dd->deserialize<dd::vNode>(ss, true), std::runtime_error);
  ss.write(reinterpret_cast<const char*>(&version),
           sizeof(decltype(dd::SERIALIZATION_VERSION)));
  EXPECT_THROW(dd->deserialize<dd::mNode>(ss, true), std::runtime_error);

  // test wrong format
  ss.str("");
  ss << "1\n";
  ss << "not_complex\n";
  EXPECT_THROW(dd->deserialize<dd::vNode>(ss), std::runtime_error);
  ss << "1\n";
  ss << "not_complex\n";
  EXPECT_THROW(dd->deserialize<dd::mNode>(ss), std::runtime_error);

  ss.str("");
  ss << "1\n";
  ss << "1.0\n";
  ss << "no_node_here\n";
  EXPECT_THROW(dd->deserialize<dd::vNode>(ss), std::runtime_error);
  ss << "1\n";
  ss << "1.0\n";
  ss << "no_node_here\n";
  EXPECT_THROW(dd->deserialize<dd::mNode>(ss), std::runtime_error);
}

<<<<<<< HEAD
TEST(DDPackageTest, TestConsistency) {
  auto dd = std::make_unique<dd::Package<>>(2);

  auto hGate = dd->makeGateDD(dd::Hmat, 2, 1);
  auto cxGate = dd->makeGateDD(dd::Xmat, 2, 1_pc, 0);
  auto zeroState = dd->makeZeroState(2);

  auto bellMatrix = dd->multiply(cxGate, hGate);
  dd->incRef(bellMatrix);
  auto local = dd->isLocallyConsistent(bellMatrix);
  EXPECT_TRUE(local);
  auto global = dd->isGloballyConsistent(bellMatrix);
  EXPECT_TRUE(global);
  dd->debugnode(bellMatrix.p);

  auto bellState = dd->multiply(bellMatrix, zeroState);
  dd->incRef(bellState);
  local = dd->isLocallyConsistent(bellState);
  EXPECT_TRUE(local);
  global = dd->isGloballyConsistent(bellState);
  EXPECT_TRUE(global);
  dd->debugnode(bellState.p);
}

TEST(DDPackageTest, TestLocalInconsistency) {
  auto dd = std::make_unique<dd::Package<>>(3);

  auto hGate = dd->makeGateDD(dd::Hmat, 2, 0);
  auto cxGate = dd->makeGateDD(dd::Xmat, 2, 0_pc, 1);
  auto zeroState = dd->makeZeroState(2);

  auto bellState = dd->multiply(dd->multiply(cxGate, hGate), zeroState);
  auto local = dd->isLocallyConsistent(bellState);
  EXPECT_FALSE(local);
  bellState.p->ref = 1;
  local = dd->isLocallyConsistent(bellState);
  EXPECT_FALSE(local);
  bellState.p->ref = 0;
  dd->incRef(bellState);

  bellState.p->v = 2;
  local = dd->isLocallyConsistent(bellState);
  EXPECT_FALSE(local);
  bellState.p->v = 1;

  bellState.p->e[0].w.r->ref = 0;
  local = dd->isLocallyConsistent(bellState);
  EXPECT_FALSE(local);
  bellState.p->e[0].w.r->ref = 1;
=======
TEST(DDPackageTest, Extend) {
  auto dd = std::make_unique<dd::Package<>>(4);

  auto id = dd->makeIdent(3);
  EXPECT_EQ(id.p->v, 2);
  EXPECT_EQ(id.p->e[0], id.p->e[3]);
  EXPECT_EQ(id.p->e[1], id.p->e[2]);
  EXPECT_TRUE(id.p->isIdentity());

  auto ext = dd->extend(id, 0, 1);
  EXPECT_EQ(ext.p->v, 3);
  EXPECT_EQ(ext.p->e[0], ext.p->e[3]);
  EXPECT_EQ(ext.p->e[1], ext.p->e[2]);
  EXPECT_TRUE(ext.p->isIdentity());
}

TEST(DDPackageTest, Identity) {
  auto dd = std::make_unique<dd::Package<>>(4);

  EXPECT_TRUE(dd->makeIdent(0).isOneTerminal());

  auto id3 = dd->makeIdent(3);
  EXPECT_EQ(dd->makeIdent(0, 2), id3);
  const auto& table = dd->getIdentityTable();
  EXPECT_NE(table[2].p, nullptr);

  auto id2 = dd->makeIdent(0, 1); // should be found in idTable
  EXPECT_EQ(dd->makeIdent(2), id2);

  auto id4 = dd->makeIdent(0, 3); // should use id3 and extend it
  EXPECT_EQ(dd->makeIdent(0, 3), id4);
  EXPECT_NE(table[3].p, nullptr);

  auto idCached = dd->makeIdent(4);
  EXPECT_EQ(id4, idCached);
>>>>>>> fc7d8660
}

TEST(DDPackageTest, Ancillaries) {
  auto dd = std::make_unique<dd::Package<>>(4);
  auto hGate = dd->makeGateDD(dd::H_MAT, 2, 0);
  auto cxGate = dd->makeGateDD(dd::X_MAT, 2, 0_pc, 1);
  auto bellMatrix = dd->multiply(cxGate, hGate);

  dd->incRef(bellMatrix);
  auto reducedBellMatrix =
      dd->reduceAncillae(bellMatrix, {false, false, false, false});
  EXPECT_EQ(bellMatrix, reducedBellMatrix);

  dd->incRef(bellMatrix);
  reducedBellMatrix =
      dd->reduceAncillae(bellMatrix, {false, false, true, true});
  EXPECT_TRUE(reducedBellMatrix.p->e[1].isZeroTerminal());
  EXPECT_TRUE(reducedBellMatrix.p->e[2].isZeroTerminal());
  EXPECT_TRUE(reducedBellMatrix.p->e[3].isZeroTerminal());

  EXPECT_EQ(reducedBellMatrix.p->e[0].p->e[0].p, bellMatrix.p);
  EXPECT_TRUE(reducedBellMatrix.p->e[0].p->e[1].isZeroTerminal());
  EXPECT_TRUE(reducedBellMatrix.p->e[0].p->e[2].isZeroTerminal());
  EXPECT_TRUE(reducedBellMatrix.p->e[0].p->e[3].isZeroTerminal());

  dd->incRef(bellMatrix);
  reducedBellMatrix =
      dd->reduceAncillae(bellMatrix, {false, false, true, true}, false);
  EXPECT_TRUE(reducedBellMatrix.p->e[1].isZeroTerminal());
  EXPECT_TRUE(reducedBellMatrix.p->e[2].isZeroTerminal());
  EXPECT_TRUE(reducedBellMatrix.p->e[3].isZeroTerminal());

  EXPECT_EQ(reducedBellMatrix.p->e[0].p->e[0].p, bellMatrix.p);
  EXPECT_TRUE(reducedBellMatrix.p->e[0].p->e[1].isZeroTerminal());
  EXPECT_TRUE(reducedBellMatrix.p->e[0].p->e[2].isZeroTerminal());
  EXPECT_TRUE(reducedBellMatrix.p->e[0].p->e[3].isZeroTerminal());
}

TEST(DDPackageTest, GarbageVector) {
  auto dd = std::make_unique<dd::Package<>>(4);
  auto hGate = dd->makeGateDD(dd::H_MAT, 2, 0);
  auto cxGate = dd->makeGateDD(dd::X_MAT, 2, 0_pc, 1);
  auto zeroState = dd->makeZeroState(2);
  auto bellState = dd->multiply(dd->multiply(cxGate, hGate), zeroState);
  std::cout << "Bell State:\n";
  bellState.printVector();

  dd->incRef(bellState);
  auto reducedBellState =
      dd->reduceGarbage(bellState, {false, false, false, false});
  EXPECT_EQ(bellState, reducedBellState);
  dd->incRef(bellState);
  reducedBellState = dd->reduceGarbage(bellState, {false, false, true, false});
  EXPECT_EQ(bellState, reducedBellState);

  dd->incRef(bellState);
  reducedBellState = dd->reduceGarbage(bellState, {false, true, false, false});
  auto vec = reducedBellState.getVector();
  std::cout << "Reduced Bell State (q1 garbage):\n";
  reducedBellState.printVector();
  EXPECT_EQ(vec[2], 0.);
  EXPECT_EQ(vec[3], 0.);

  dd->incRef(bellState);
  reducedBellState = dd->reduceGarbage(bellState, {true, false, false, false});
  std::cout << "Reduced Bell State (q0 garbage):\n";
  reducedBellState.printVector();
  vec = reducedBellState.getVector();
  EXPECT_EQ(vec[1], 0.);
  EXPECT_EQ(vec[3], 0.);
}

TEST(DDPackageTest, GarbageMatrix) {
  auto dd = std::make_unique<dd::Package<>>(4);
  auto hGate = dd->makeGateDD(dd::H_MAT, 2, 0);
  auto cxGate = dd->makeGateDD(dd::X_MAT, 2, 0_pc, 1);
  auto bellMatrix = dd->multiply(cxGate, hGate);

  dd->incRef(bellMatrix);
  auto reducedBellMatrix =
      dd->reduceGarbage(bellMatrix, {false, false, false, false});
  EXPECT_EQ(bellMatrix, reducedBellMatrix);
  dd->incRef(bellMatrix);
  reducedBellMatrix =
      dd->reduceGarbage(bellMatrix, {false, false, true, false});
  EXPECT_EQ(bellMatrix, reducedBellMatrix);

  dd->incRef(bellMatrix);
  reducedBellMatrix =
      dd->reduceGarbage(bellMatrix, {false, true, false, false});
<<<<<<< HEAD
  auto mat = dd->getMatrix(reducedBellMatrix, 2);
=======
  auto mat = reducedBellMatrix.getMatrix();
>>>>>>> fc7d8660
  auto zero = dd::CVec{{0., 0.}, {0., 0.}, {0., 0.}, {0., 0.}};
  EXPECT_EQ(mat[2], zero);
  EXPECT_EQ(mat[3], zero);

  dd->incRef(bellMatrix);
  reducedBellMatrix =
      dd->reduceGarbage(bellMatrix, {true, false, false, false});
<<<<<<< HEAD
  mat = dd->getMatrix(reducedBellMatrix, 2);
=======
  mat = reducedBellMatrix.getMatrix();
>>>>>>> fc7d8660
  EXPECT_EQ(mat[1], zero);
  EXPECT_EQ(mat[3], zero);

  dd->incRef(bellMatrix);
  reducedBellMatrix =
      dd->reduceGarbage(bellMatrix, {false, true, false, false}, false);
  EXPECT_TRUE(reducedBellMatrix.p->e[1].isZeroTerminal());
  EXPECT_TRUE(reducedBellMatrix.p->e[3].isZeroTerminal());
}

TEST(DDPackageTest, InvalidMakeBasisStateAndGate) {
  auto nqubits = 2U;
  auto dd = std::make_unique<dd::Package<>>(nqubits);
  auto basisState = std::vector<dd::BasisStates>{dd::BasisStates::zero};
  EXPECT_THROW(dd->makeBasisState(nqubits, basisState), std::runtime_error);
  EXPECT_THROW(dd->makeZeroState(3), std::runtime_error);
  EXPECT_THROW(dd->makeBasisState(3, {true, true, true}), std::runtime_error);
  EXPECT_THROW(
      dd->makeBasisState(3, {dd::BasisStates::one, dd::BasisStates::one,
                             dd::BasisStates::one}),
      std::runtime_error);
  EXPECT_THROW(dd->makeGateDD(dd::X_MAT, 3, 0), std::runtime_error);
}

TEST(DDPackageTest, InvalidDecRef) {
  auto dd = std::make_unique<dd::Package<>>(2);
  auto e = dd->makeGateDD(dd::Hmat, 2, 0);
  EXPECT_DEBUG_DEATH(
      dd->decRef(e),
      "Reference count of Node must not be zero before decrement");
}

TEST(DDPackageTest, PackageReset) {
  auto dd = std::make_unique<dd::Package<>>(1);

  // one node in unique table of variable 0
  auto xGate = dd->makeGateDD(dd::Xmat, 1, 0);

  const auto& unique = dd->mUniqueTable.getTables();
  const auto& table = unique[0];
  auto ihash = decltype(dd->mUniqueTable)::hash(xGate.p);
  const auto* node = table[ihash];
  std::cout << ihash << ": " << reinterpret_cast<uintptr_t>(xGate.p) << "\n";
  // node should be the first in this unique table bucket
  EXPECT_EQ(node, xGate.p);
  dd->reset();
  // after clearing the tables, they should be empty
  EXPECT_EQ(table[ihash], nullptr);
<<<<<<< HEAD
  xGate = dd->makeGateDD(dd::Xmat, 1, 0);
=======
  dd->makeIdent(1);
>>>>>>> fc7d8660
  const auto* node2 = table[ihash];
  // after recreating the DD, it should receive the same node
  EXPECT_EQ(node2, node);
}

TEST(DDPackageTest, MaxRefCount) {
  auto dd = std::make_unique<dd::Package<>>(1);
  auto e = dd->makeGateDD(dd::Xmat, 1, 0);
  // ref count saturates at this value
  e.p->ref = std::numeric_limits<decltype(e.p->ref)>::max();
  dd->incRef(e);
  EXPECT_EQ(e.p->ref, std::numeric_limits<decltype(e.p->ref)>::max());
}

TEST(DDPackageTest, Inverse) {
  auto dd = std::make_unique<dd::Package<>>(1);
  auto x = dd->makeGateDD(dd::X_MAT, 1, 0);
  auto xdag = dd->conjugateTranspose(x);
  EXPECT_EQ(x, xdag);
  dd->garbageCollect();
  // nothing should have been collected since the threshold is not reached
  EXPECT_EQ(dd->mUniqueTable.getNumEntries(), 1);
  dd->incRef(x);
  dd->garbageCollect(true);
  // nothing should have been collected since the lone node has a non-zero ref
  // count
  EXPECT_EQ(dd->mUniqueTable.getNumEntries(), 1);
  dd->decRef(x);
  dd->garbageCollect(true);
  // now the node should have been collected
  EXPECT_EQ(dd->mUniqueTable.getNumEntries(), 0);
}

TEST(DDPackageTest, UniqueTableAllocation) {
  auto dd = std::make_unique<dd::Package<>>(1);

  auto allocs = dd->vMemoryManager.getStats().numAllocated;
  std::cout << allocs << "\n";
  std::vector<dd::vNode*> nodes{allocs};
  // get all the nodes that are pre-allocated
  for (auto i = 0U; i < allocs; ++i) {
    nodes[i] = dd->vMemoryManager.get();
  }

  // trigger new allocation
  const auto* node = dd->vMemoryManager.get();
  ASSERT_NE(node, nullptr);
  EXPECT_EQ(dd->vMemoryManager.getStats().numAllocated,
            (1. + dd::MemoryManager<dd::vNode>::GROWTH_FACTOR) *
                static_cast<double>(allocs));

  // clearing the unique table should reduce the allocated size to the original
  // size
  dd->vMemoryManager.reset();
  EXPECT_EQ(dd->vMemoryManager.getStats().numAllocated, allocs);
}

TEST(DDPackageTest, SpecialCaseTerminal) {
  auto dd = std::make_unique<dd::Package<>>(2);
  auto one = dd::vEdge::one();
  dd::export2Dot(one, "oneColored.dot", true, false, false, false, false);
  dd::export2Dot(one, "oneClassic.dot", false, false, false, false, false);
  dd::export2Dot(one, "oneMemory.dot", true, true, false, true, false);

  const auto filenames = {
      "oneColored.dot",
      "oneClassic.dot",
      "oneMemory.dot",
  };

  for (const auto* const filename : filenames) {
    std::ifstream ifs(filename);
    ASSERT_TRUE(ifs.good());
    ASSERT_NE(ifs.peek(), std::ifstream::traits_type::eof());
    ifs.close();
    std::filesystem::remove(filename);
  }

  EXPECT_EQ(dd->vUniqueTable.lookup(one.p), one.p);

  auto zero = dd::vEdge::zero();
  EXPECT_TRUE(dd->kronecker(zero, one).isZeroTerminal());
  EXPECT_TRUE(dd->kronecker(one, one).isOneTerminal());

<<<<<<< HEAD
  dd->debugnode(one.p);
  const dd::ComplexValue cOne{1.0, 0.0};
  EXPECT_EQ(dd->getValueByPath(one, ""), cOne);
  EXPECT_EQ(dd->getValueByIndex(one, 0), cOne);
  EXPECT_EQ(dd->getValueByIndex(dd::mEdge::one, 0, 0), cOne);
=======
  EXPECT_EQ(one.getValueByPath(""), 1.);
  EXPECT_EQ(one.getValueByIndex(0), 1.);
  EXPECT_EQ(dd::mEdge::one().getValueByIndex(0, 0), 1.);
>>>>>>> fc7d8660

  EXPECT_EQ(dd->innerProduct(zero, zero), dd::ComplexValue(0.));
}

TEST(DDPackageTest, KroneckerProduct) {
  auto dd = std::make_unique<dd::Package<>>(2);
  auto x = dd->makeGateDD(dd::X_MAT, 1, 0);
  auto kronecker = dd->kronecker(x, x);
  EXPECT_EQ(kronecker.p->v, 1);
  EXPECT_TRUE(kronecker.p->e[0].isZeroTerminal());
  EXPECT_EQ(kronecker.p->e[0], kronecker.p->e[3]);
  EXPECT_EQ(kronecker.p->e[1], kronecker.p->e[2]);
  EXPECT_EQ(kronecker.p->e[1].p->v, 0);
  EXPECT_TRUE(kronecker.p->e[1].p->e[0].isZeroTerminal());
  EXPECT_EQ(kronecker.p->e[1].p->e[0], kronecker.p->e[1].p->e[3]);
  EXPECT_TRUE(kronecker.p->e[1].p->e[1].isOneTerminal());
  EXPECT_EQ(kronecker.p->e[1].p->e[1], kronecker.p->e[1].p->e[2]);

  auto kronecker2 = dd->kronecker(x, x);
  EXPECT_EQ(kronecker, kronecker2);
}

TEST(DDPackageTest, KroneckerIdentityHandling) {
  auto dd = std::make_unique<dd::Package<>>(3U);
  // create a Hadamard gate on the middle qubit
  auto h = dd->makeGateDD(dd::H_MAT, 2U, 1U);
  // create a single qubit identity
  auto id = dd->makeIdent(1U);
  // kronecker both DDs
  const auto combined = dd->kronecker(h, id);
  const auto matrix = combined.getMatrix();
  const auto expectedMatrix = dd::CMat{
      {dd::SQRT2_2, 0, 0, 0, dd::SQRT2_2, 0, 0, 0},
      {0, dd::SQRT2_2, 0, 0, 0, dd::SQRT2_2, 0, 0},
      {0, 0, dd::SQRT2_2, 0, 0, 0, dd::SQRT2_2, 0},
      {0, 0, 0, dd::SQRT2_2, 0, 0, 0, dd::SQRT2_2},
      {dd::SQRT2_2, 0, 0, 0, -dd::SQRT2_2, 0, 0, 0},
      {0, dd::SQRT2_2, 0, 0, 0, -dd::SQRT2_2, 0, 0},
      {0, 0, dd::SQRT2_2, 0, 0, 0, -dd::SQRT2_2, 0},
      {0, 0, 0, dd::SQRT2_2, 0, 0, 0, -dd::SQRT2_2},
  };
  EXPECT_EQ(matrix, expectedMatrix);
}

TEST(DDPackageTest, NearZeroNormalize) {
  auto dd = std::make_unique<dd::Package<>>(2);
  const dd::fp nearZero = dd::RealNumber::eps / 10;
  dd::vEdge ve{};
  ve.p = dd->vMemoryManager.get();
  ve.p->v = 1;
  ve.w = dd::Complex::one();
  std::array<dd::vCachedEdge, dd::RADIX> edges{};
  for (auto& edge : edges) {
    edge.p = dd->vMemoryManager.get();
    edge.p->v = 0;
    edge.w = nearZero;
    edge.p->e = {dd::vEdge::one(), dd::vEdge::one()};
  }
  auto veNormalizedCached =
      dd::vCachedEdge::normalize(ve.p, edges, dd->vMemoryManager, dd->cn);
  EXPECT_EQ(veNormalizedCached, dd::vCachedEdge::zero());

  std::array<dd::vEdge, dd::RADIX> edges2{};
  for (auto& edge : edges2) {
    edge.p = dd->vMemoryManager.get();
    edge.p->v = 0;
    edge.w = dd->cn.lookup(nearZero);
    edge.p->e = {dd::vEdge::one(), dd::vEdge::one()};
  }
  auto veNormalized =
      dd::vEdge::normalize(ve.p, edges2, dd->vMemoryManager, dd->cn);
  EXPECT_TRUE(veNormalized.isZeroTerminal());

  dd::mEdge me{};
  me.p = dd->mMemoryManager.get();
  me.p->v = 1;
  me.w = dd::Complex::one();
  std::array<dd::mCachedEdge, dd::NEDGE> edges3{};
  for (auto& edge : edges3) {
    edge.p = dd->mMemoryManager.get();
    edge.p->v = 0;
    edge.w = nearZero;
    edge.p->e = {dd::mEdge::one(), dd::mEdge::one(), dd::mEdge::one(),
                 dd::mEdge::one()};
  }
  auto meNormalizedCached =
      dd::mCachedEdge::normalize(me.p, edges3, dd->mMemoryManager, dd->cn);
  EXPECT_EQ(meNormalizedCached, dd::mCachedEdge::zero());

  me.p = dd->mMemoryManager.get();
  std::array<dd::mEdge, 4> edges4{};
  for (auto& edge : edges4) {
    edge.p = dd->mMemoryManager.get();
    edge.p->v = 0;
    edge.w = dd->cn.lookup(nearZero, 0.);
    edge.p->e = {dd::mEdge::one(), dd::mEdge::one(), dd::mEdge::one(),
                 dd::mEdge::one()};
  }
  auto meNormalized =
      dd::mEdge::normalize(me.p, edges4, dd->mMemoryManager, dd->cn);
  EXPECT_TRUE(meNormalized.isZeroTerminal());
}

TEST(DDPackageTest, DestructiveMeasurementAll) {
  auto dd = std::make_unique<dd::Package<>>(4);
  auto hGate0 = dd->makeGateDD(dd::H_MAT, 2, 0);
  auto hGate1 = dd->makeGateDD(dd::H_MAT, 2, 1);
  auto plusMatrix = dd->multiply(hGate0, hGate1);
  auto zeroState = dd->makeZeroState(2);
  auto plusState = dd->multiply(plusMatrix, zeroState);
  dd->incRef(plusState);

  std::mt19937_64 mt{0}; // NOLINT(ms

  const dd::CVec vBefore = plusState.getVector();

  ASSERT_EQ(vBefore[0], vBefore[1]);
  ASSERT_EQ(vBefore[0], vBefore[2]);
  ASSERT_EQ(vBefore[0], vBefore[3]);

  const std::string m = dd->measureAll(plusState, true, mt);

  const dd::CVec vAfter = plusState.getVector();
  const int i = std::stoi(m, nullptr, 2);

  ASSERT_EQ(vAfter[static_cast<std::size_t>(i)], 1.);
}

TEST(DDPackageTest, DestructiveMeasurementOne) {
  auto dd = std::make_unique<dd::Package<>>(4);
  auto hGate0 = dd->makeGateDD(dd::H_MAT, 2, 0);
  auto hGate1 = dd->makeGateDD(dd::H_MAT, 2, 1);
  auto plusMatrix = dd->multiply(hGate0, hGate1);
  auto zeroState = dd->makeZeroState(2);
  auto plusState = dd->multiply(plusMatrix, zeroState);
  dd->incRef(plusState);

  std::mt19937_64 mt{0}; // NOLINT(cert-msc51-cpp)

  const char m = dd->measureOneCollapsing(plusState, 0, true, mt);
  const dd::CVec vAfter = plusState.getVector();

  ASSERT_EQ(m, '0');
  ASSERT_EQ(vAfter[0], dd::SQRT2_2);
  ASSERT_EQ(vAfter[2], dd::SQRT2_2);
  ASSERT_EQ(vAfter[1], 0.);
  ASSERT_EQ(vAfter[3], 0.);
}

TEST(DDPackageTest, DestructiveMeasurementOneArbitraryNormalization) {
  auto dd = std::make_unique<dd::Package<>>(4);
  auto hGate0 = dd->makeGateDD(dd::H_MAT, 2, 0);
  auto hGate1 = dd->makeGateDD(dd::H_MAT, 2, 1);
  auto plusMatrix = dd->multiply(hGate0, hGate1);
  auto zeroState = dd->makeZeroState(2);
  auto plusState = dd->multiply(plusMatrix, zeroState);
  dd->incRef(plusState);

  std::mt19937_64 mt{0}; // NOLINT(cert-msc51-cpp)

  const char m = dd->measureOneCollapsing(plusState, 0, false, mt);
  const dd::CVec vAfter = plusState.getVector();

  ASSERT_EQ(m, '0');
  ASSERT_EQ(vAfter[0], dd::SQRT2_2);
  ASSERT_EQ(vAfter[2], dd::SQRT2_2);
  ASSERT_EQ(vAfter[1], 0.);
  ASSERT_EQ(vAfter[3], 0.);
}

TEST(DDPackageTest, ExportPolarPhaseFormatted) {
  std::ostringstream phaseString;

  // zero case
  dd::printPhaseFormatted(phaseString, 0);
  EXPECT_STREQ(phaseString.str().c_str(), "ℯ(iπ 0)");
  phaseString.str("");

  // one cases
  dd::printPhaseFormatted(phaseString, 0.5 * dd::PI);
  EXPECT_STREQ(phaseString.str().c_str(), "ℯ(iπ/2)");
  phaseString.str("");

  dd::printPhaseFormatted(phaseString, -0.5 * dd::PI);
  EXPECT_STREQ(phaseString.str().c_str(), "ℯ(-iπ/2)");
  phaseString.str("");

  dd::printPhaseFormatted(phaseString, dd::PI);
  EXPECT_STREQ(phaseString.str().c_str(), "ℯ(iπ)");
  phaseString.str("");

  dd::printPhaseFormatted(phaseString, -dd::PI);
  EXPECT_STREQ(phaseString.str().c_str(), "ℯ(-iπ)");
  phaseString.str("");

  // 1/sqrt(2) cases
  dd::printPhaseFormatted(phaseString, dd::SQRT2_2 * dd::PI);
  EXPECT_STREQ(phaseString.str().c_str(), "ℯ(iπ/√2)");
  phaseString.str("");

  dd::printPhaseFormatted(phaseString, 2 * dd::SQRT2_2 * dd::PI);
  EXPECT_STREQ(phaseString.str().c_str(), "ℯ(iπ 2/√2)");
  phaseString.str("");

  dd::printPhaseFormatted(phaseString, 0.5 * dd::SQRT2_2 * dd::PI);
  EXPECT_STREQ(phaseString.str().c_str(), "ℯ(iπ/(2√2))");
  phaseString.str("");

  dd::printPhaseFormatted(phaseString, 0.75 * dd::SQRT2_2 * dd::PI);
  EXPECT_STREQ(phaseString.str().c_str(), "ℯ(iπ 3/(4√2))");
  phaseString.str("");

  // pi cases mhhh pie
  dd::printPhaseFormatted(phaseString, dd::PI);
  EXPECT_STREQ(phaseString.str().c_str(), "ℯ(iπ)");
  phaseString.str("");

  dd::printPhaseFormatted(phaseString, 2 * dd::PI);
  EXPECT_STREQ(phaseString.str().c_str(), "ℯ(iπ 2)");
  phaseString.str("");

  dd::printPhaseFormatted(phaseString, 0.5 * dd::PI);
  EXPECT_STREQ(phaseString.str().c_str(), "ℯ(iπ/2)");
  phaseString.str("");

  dd::printPhaseFormatted(phaseString, 0.75 * dd::PI);
  EXPECT_STREQ(phaseString.str().c_str(), "ℯ(iπ 3/4)");
  phaseString.str("");

  dd::printPhaseFormatted(phaseString, 0.25 * dd::PI);
  EXPECT_STREQ(phaseString.str().c_str(), "ℯ(iπ/4)");
  phaseString.str("");

  // general case
  dd::printPhaseFormatted(phaseString, 0.12345 * dd::PI);
  EXPECT_STREQ(phaseString.str().c_str(), "ℯ(iπ 0.12345)");
  phaseString.str("");
}

TEST(DDPackageTest, BasicNumericInstabilityTest) {
  const dd::fp zero = 0.0;
  const dd::fp half = 0.5;
  const dd::fp one = 1.0;
  const dd::fp two = 2.0;

  std::cout << std::setprecision(std::numeric_limits<dd::fp>::max_digits10);

  std::cout << "The 1/sqrt(2) constant used in this package is " << dd::SQRT2_2
            << ", which is the closest floating point value to the actual "
               "value of 1/sqrt(2).\n";
  std::cout << "Computing std::sqrt(0.5) actually computes this value, i.e. "
            << std::sqrt(half) << "\n";
  EXPECT_EQ(dd::SQRT2_2, std::sqrt(half));

  std::cout << "However, computing 1/std::sqrt(2.) leads to "
            << one / std::sqrt(two)
            << ", which differs by 1 ULP from std::sqrt(0.5)\n";
  EXPECT_EQ(one / std::sqrt(two), std::nextafter(std::sqrt(half), zero));

  std::cout << "In the same fashion, computing std::sqrt(2.) leads to "
            << std::sqrt(two) << ", while computing 1/std::sqrt(0.5) leads to "
            << one / std::sqrt(half) << ", which differ by exactly 1 ULP\n";
  EXPECT_EQ(std::sqrt(two), std::nextafter(one / std::sqrt(half), two));

  std::cout << "Another inaccuracy occurs when computing 1/sqrt(2) * "
               "1/sqrt(2), which should equal to 0.5 but is off by 1 ULP: "
            << std::sqrt(half) * std::sqrt(half) << "\n";
  EXPECT_EQ(std::sqrt(half) * std::sqrt(half), std::nextafter(half, one));

  std::cout << "This inaccuracy even persists when computing std::sqrt(0.5) * "
               "std::sqrt(0.5): "
            << std::sqrt(half) * std::sqrt(half) << "\n";
  EXPECT_EQ(std::sqrt(half) * std::sqrt(half), std::nextafter(half, one));

  std::cout << "Interestingly, calculating powers of dd::SQRT2_2 can be "
               "conducted very precisely, i.e., with an error of only 1 ULP.\n";
  dd::fp accumulator = dd::SQRT2_2 * dd::SQRT2_2;
  const std::size_t nq = 64;
  for (std::size_t i = 1; i < nq; i += 2) {
    const std::size_t power = (i + 1) / 2;
    const std::size_t denom = static_cast<std::size_t>(1U) << power;
    const dd::fp target = 1. / static_cast<double>(denom);
    const dd::fp diff = std::abs(target - accumulator);
    const auto ulps = dd::ulpDistance(accumulator, target);
    std::cout << accumulator << ", numerical error: " << diff
              << ", ulps: " << ulps << "\n";
    EXPECT_EQ(ulps, 1);
    accumulator *= dd::SQRT2_2;
    accumulator *= dd::SQRT2_2;
  }
}

TEST(DDPackageTest, BasicNumericStabilityTest) {
  using limits = std::numeric_limits<dd::fp>;

  auto dd = std::make_unique<dd::Package<>>(1);
  auto tol = dd::RealNumber::eps;
  dd::ComplexNumbers::setTolerance(limits::epsilon());
  auto state = dd->makeZeroState(1);
  auto h = dd->makeGateDD(dd::H_MAT, 1, 0);
  auto state1 = dd->multiply(h, state);
  auto z = dd->makeGateDD(dd::Z_MAT, 1, 0);
  auto result = dd->multiply(z, state1);

  const auto topWeight = result.w.toString(false, limits::max_digits10);
  const auto leftWeight =
      result.p->e[0].w.toString(false, limits::max_digits10);
  const auto rightWeight =
      result.p->e[1].w.toString(false, limits::max_digits10);
  std::cout << topWeight << " | " << leftWeight << " | " << rightWeight << "\n";
  EXPECT_EQ(topWeight, "1");
  std::ostringstream oss{};
  oss << std::setprecision(limits::max_digits10) << dd::SQRT2_2;
  EXPECT_EQ(leftWeight, oss.str());
  oss.str("");
  oss << -dd::SQRT2_2;
  EXPECT_EQ(rightWeight, oss.str());
  // restore tolerance
  dd::ComplexNumbers::setTolerance(tol);
}

TEST(DDPackageTest, NormalizationNumericStabilityTest) {
  auto dd = std::make_unique<dd::Package<>>(1);
  for (std::size_t x = 23; x <= 50; ++x) {
    const auto lambda = dd::PI / static_cast<dd::fp>(1ULL << x);
    std::cout << std::setprecision(17) << "x: " << x << " | lambda: " << lambda
              << " | cos(lambda): " << std::cos(lambda)
              << " | sin(lambda): " << std::sin(lambda) << "\n";
    auto p = dd->makeGateDD(dd::pMat(lambda), 1, 0);
    auto pdag = dd->makeGateDD(dd::pMat(-lambda), 1, 0);
    auto result = dd->multiply(p, pdag);
    EXPECT_TRUE(result.isOneTerminal());
    dd->cUniqueTable.clear();
    dd->cMemoryManager.reset();
  }
}

TEST(DDPackageTest, FidelityOfMeasurementOutcomes) {
  auto dd = std::make_unique<dd::Package<>>(3);

  auto hGate = dd->makeGateDD(dd::H_MAT, 3, 2);
  auto cxGate1 = dd->makeGateDD(dd::X_MAT, 3, 2_pc, 1);
  auto cxGate2 = dd->makeGateDD(dd::X_MAT, 3, 1_pc, 0);
  auto zeroState = dd->makeZeroState(3);

  auto ghzState = dd->multiply(
      cxGate2, dd->multiply(cxGate1, dd->multiply(hGate, zeroState)));

  dd::SparsePVec probs{};
  probs[0] = 0.5;
  probs[7] = 0.5;
  auto fidelity = dd->fidelityOfMeasurementOutcomes(ghzState, probs);
  EXPECT_NEAR(fidelity, 1.0, dd::RealNumber::eps);
}

TEST(DDPackageTest, CloseToIdentity) {
  auto dd = std::make_unique<dd::Package<>>(3);
  auto id = dd->makeIdent();
  EXPECT_TRUE(dd->isCloseToIdentity(id));
  dd::mEdge close{};
  close.p = id.p;
  close.w = dd->cn.lookup(1e-11, 0);
  auto id2 = dd->makeDDNode(
      1, std::array{id, dd::mEdge::zero(), dd::mEdge::zero(), close});
  EXPECT_TRUE(dd->isCloseToIdentity(id2));

  auto noId = dd->makeDDNode(
      1, std::array{dd::mEdge::zero(), id, dd::mEdge::zero(), close});
  EXPECT_FALSE(dd->isCloseToIdentity(noId));

  dd::mEdge notClose{};
  notClose.p = id.p;
  notClose.w = dd->cn.lookup(1e-9, 0);
  auto noId2 = dd->makeDDNode(
      1, std::array{notClose, dd::mEdge::zero(), dd::mEdge::zero(), close});
  EXPECT_FALSE(dd->isCloseToIdentity(noId2));

  auto noId3 = dd->makeDDNode(
      1, std::array{close, dd::mEdge::zero(), dd::mEdge::zero(), notClose});
  EXPECT_FALSE(dd->isCloseToIdentity(noId3));

  auto notClose2 =
      dd->makeDDNode(0, std::array{dd::mEdge::zero(), dd::mEdge::one(),
                                   dd::mEdge::one(), dd::mEdge::zero()});
  auto notClose3 = dd->makeDDNode(1, std::array{notClose2, dd::mEdge::zero(),
                                                dd::mEdge::zero(), notClose2});
  EXPECT_FALSE(dd->isCloseToIdentity(notClose3));
}

TEST(DDPackageTest, CloseToIdentityWithGarbageAtTheBeginning) {
  const dd::fp tol = 1.0E-10;
  const auto nqubits = 3U;
  auto dd = std::make_unique<dd::Package<>>(nqubits);
  auto controlledSwapGate =
      dd->makeTwoQubitGateDD(dd::SWAP_MAT, nqubits, qc::Controls{1}, 0, 2);
  auto hGate = dd->makeGateDD(dd::H_MAT, nqubits, 0);
  auto zGate = dd->makeGateDD(dd::Z_MAT, nqubits, 2);
  auto xGate = dd->makeGateDD(dd::X_MAT, nqubits, 1);
  auto controlledHGate = dd->makeGateDD(dd::H_MAT, nqubits, qc::Controls{1}, 0);

  auto c1 = dd->multiply(
      controlledSwapGate,
      dd->multiply(hGate, dd->multiply(zGate, controlledSwapGate)));
  auto c2 = dd->multiply(controlledHGate, xGate);

  auto c1MultipliedWithC2 = dd->multiply(c1, dd->conjugateTranspose(c2));

  EXPECT_TRUE(dd->isCloseToIdentity(c1MultipliedWithC2, tol,
                                    {false, true, true}, false));
  EXPECT_FALSE(dd->isCloseToIdentity(c1MultipliedWithC2, tol,
                                     {false, false, true}, false));
}

TEST(DDPackageTest, CloseToIdentityWithGarbageAtTheEnd) {
  const dd::fp tol = 1.0E-10;
  const auto nqubits = 3U;
  auto dd = std::make_unique<dd::Package<>>(nqubits);

  auto controlledSwapGate =
      dd->makeTwoQubitGateDD(dd::SWAP_MAT, nqubits, qc::Controls{1}, 0, 2);
  auto xGate = dd->makeGateDD(dd::X_MAT, nqubits, 1);

  auto hGate2 = dd->makeGateDD(dd::H_MAT, nqubits, 2);
  auto zGate2 = dd->makeGateDD(dd::Z_MAT, nqubits, 0);
  auto controlledHGate2 =
      dd->makeGateDD(dd::H_MAT, nqubits, qc::Controls{1}, 2);

  auto c3 = dd->multiply(
      controlledSwapGate,
      dd->multiply(hGate2, dd->multiply(zGate2, controlledSwapGate)));
  auto c4 = dd->multiply(controlledHGate2, xGate);

  auto c3MultipliedWithC4 = dd->multiply(c3, dd->conjugateTranspose(c4));

  EXPECT_FALSE(dd->isCloseToIdentity(c3MultipliedWithC4, tol,
                                     {false, true, true}, false));
  EXPECT_FALSE(dd->isCloseToIdentity(c3MultipliedWithC4, tol,
                                     {true, false, true}, false));
  EXPECT_TRUE(dd->isCloseToIdentity(c3MultipliedWithC4, tol,
                                    {true, true, false}, false));
}

TEST(DDPackageTest, CloseToIdentityWithGarbageInTheMiddle) {
  const dd::fp tol = 1.0E-10;
  const auto nqubits = 3U;
  auto dd = std::make_unique<dd::Package<>>(nqubits);

  auto zGate = dd->makeGateDD(dd::Z_MAT, nqubits, 2);

  auto controlledSwapGate3 =
      dd->makeTwoQubitGateDD(dd::SWAP_MAT, nqubits, qc::Controls{0}, 1, 2);
  auto hGate3 = dd->makeGateDD(dd::H_MAT, nqubits, 1);
  auto xGate3 = dd->makeGateDD(dd::X_MAT, nqubits, 0);
  auto controlledHGate3 =
      dd->makeGateDD(dd::H_MAT, nqubits, qc::Controls{0}, 1);

  auto c5 = dd->multiply(
      controlledSwapGate3,
      dd->multiply(hGate3, dd->multiply(zGate, controlledSwapGate3)));
  auto c6 = dd->multiply(controlledHGate3, xGate3);

  auto c5MultipliedWithC6 = dd->multiply(c5, dd->conjugateTranspose(c6));

  EXPECT_FALSE(dd->isCloseToIdentity(c5MultipliedWithC6, tol,
                                     {false, true, true}, false));
  EXPECT_FALSE(dd->isCloseToIdentity(c5MultipliedWithC6, tol,
                                     {true, true, false}, false));
  EXPECT_TRUE(dd->isCloseToIdentity(c5MultipliedWithC6, tol,
                                    {true, false, true}, false));
}

struct DensityMatrixSimulatorDDPackageConfigTesting
    : public dd::DDPackageConfig {
  static constexpr std::size_t UT_DM_NBUCKET = 65536U;
  static constexpr std::size_t UT_DM_INITIAL_ALLOCATION_SIZE = 4096U;

  static constexpr std::size_t CT_DM_DM_MULT_NBUCKET = 16384U;
  static constexpr std::size_t CT_DM_ADD_NBUCKET = 16384U;
  static constexpr std::size_t CT_DM_NOISE_NBUCKET = 4096U;

  static constexpr std::size_t UT_MAT_NBUCKET = 16384U;
  static constexpr std::size_t CT_MAT_ADD_NBUCKET = 4096U;
  static constexpr std::size_t CT_VEC_ADD_NBUCKET = 4096U;
  static constexpr std::size_t CT_MAT_TRANS_NBUCKET = 4096U;
  static constexpr std::size_t CT_MAT_CONJ_TRANS_NBUCKET = 4096U;

  static constexpr std::size_t CT_MAT_MAT_MULT_NBUCKET = 1U;
  static constexpr std::size_t CT_MAT_VEC_MULT_NBUCKET = 1U;
  static constexpr std::size_t UT_VEC_NBUCKET = 1U;
  static constexpr std::size_t UT_VEC_INITIAL_ALLOCATION_SIZE = 1U;
  static constexpr std::size_t UT_MAT_INITIAL_ALLOCATION_SIZE = 1U;
  static constexpr std::size_t CT_VEC_KRON_NBUCKET = 1U;
  static constexpr std::size_t CT_MAT_KRON_NBUCKET = 1U;
  static constexpr std::size_t CT_VEC_INNER_PROD_NBUCKET = 1U;
  static constexpr std::size_t STOCHASTIC_CACHE_OPS = 1U;
};

using DensityMatrixPackageTest =
    dd::Package<DensityMatrixSimulatorDDPackageConfigTesting>;

TEST(DDPackageTest, dNodeMultiply) {
  // Multiply dNode with mNode (MxMxM)
  const auto nrQubits = 3U;
  auto dd = std::make_unique<DensityMatrixPackageTest>(nrQubits);
  // Make zero density matrix
  auto state = dd->makeZeroDensityOperator(dd->qubits());
  dd->incRef(state);
  std::vector<dd::mEdge> operations = {};
  operations.emplace_back(dd->makeGateDD(dd::H_MAT, nrQubits, 0));
  operations.emplace_back(dd->makeGateDD(dd::H_MAT, nrQubits, 1));
  operations.emplace_back(dd->makeGateDD(dd::H_MAT, nrQubits, 2));
  operations.emplace_back(dd->makeGateDD(dd::Z_MAT, nrQubits, 2));

  for (const auto& op : operations) {
    dd->applyOperationToDensity(state, op, true);
  }

  const auto stateDensityMatrix = state.getMatrix();

  for (const auto& stateVector : stateDensityMatrix) {
    for (const auto& cValue : stateVector) {
      std::cout << "r:" << cValue.real() << " i:" << cValue.imag();
    }
    std::cout << "\n";
  }

  for (std::size_t i = 0; i < (1 << nrQubits); i++) {
    for (std::size_t j = 0; j < (1 << nrQubits); j++) {
      EXPECT_EQ(std::abs(stateDensityMatrix[i][j].imag()), 0);
      if ((i < 4 && j < 4) || (i >= 4 && j >= 4)) {
        EXPECT_TRUE(stateDensityMatrix[i][j].real() > 0);
      } else {
        EXPECT_TRUE(stateDensityMatrix[i][j].real() < 0);
      }
      EXPECT_TRUE(std::abs(std::abs(stateDensityMatrix[i][j]) - 0.125) <
                  0.000001);
    }
  }

  const auto probVector = state.getSparseProbabilityVector(0.001);
  const double tolerance = 1e-10;
  for (const auto& [s, prob] : probVector) {
    std::cout << s << ": " << prob << "\n";
    EXPECT_NEAR(prob, 0.125, tolerance);
  }
}

TEST(DDPackageTest, dNodeMultiply2) {
  // Multiply dNode with mNode (MxMxM)
  const auto nrQubits = 3U;
  auto dd = std::make_unique<DensityMatrixPackageTest>(nrQubits);
  // Make zero density matrix
  auto state = dd->makeZeroDensityOperator(dd->qubits());
  dd->incRef(state);
  std::vector<dd::mEdge> operations = {};
  operations.emplace_back(dd->makeGateDD(dd::H_MAT, nrQubits, 0));
  operations.emplace_back(dd->makeGateDD(dd::H_MAT, nrQubits, 1));
  operations.emplace_back(dd->makeGateDD(dd::H_MAT, nrQubits, 2));
  operations.emplace_back(dd->makeGateDD(dd::Z_MAT, nrQubits, 2));

  for (const auto& op : operations) {
    dd->applyOperationToDensity(state, op, true);
  }
  operations[0].printMatrix();

  const auto stateDensityMatrix = state.getMatrix();

  for (std::size_t i = 0; i < (1 << nrQubits); i++) {
    for (std::size_t j = 0; j < (1 << nrQubits); j++) {
      EXPECT_TRUE(std::abs(stateDensityMatrix[i][j].imag()) == 0);
      if ((i < 4 && j < 4) || (i >= 4 && j >= 4)) {
        EXPECT_TRUE(stateDensityMatrix[i][j].real() > 0);
      } else {
        EXPECT_TRUE(stateDensityMatrix[i][j].real() < 0);
      }
      EXPECT_TRUE(std::abs(std::abs(stateDensityMatrix[i][j]) - 0.125) <
                  0.000001);
    }
  }
  const auto probVector = state.getSparseProbabilityVector(0.001);
  const double tolerance = 1e-10;
  for (const auto& [s, prob] : probVector) {
    std::cout << s << ": " << prob << "\n";
    EXPECT_NEAR(prob, 0.125, tolerance);
  }
}

TEST(DDPackageTest, dNodeMulCache1) {
  // Make caching test with dNodes
  const auto nrQubits = 1U;
  auto dd = std::make_unique<DensityMatrixPackageTest>(nrQubits);
  // Make zero density matrix
  auto state = dd->makeZeroDensityOperator(nrQubits);
  dd->incRef(state);

  const auto operation = dd->makeGateDD(dd::H_MAT, nrQubits, 0);
  dd->applyOperationToDensity(state, operation, true);

  state = dd->makeZeroDensityOperator(nrQubits);
  auto& computeTable = dd->getMultiplicationComputeTable<dd::dNode>();

  const auto& densityMatrix0 =
      dd::densityFromMatrixEdge(dd->conjugateTranspose(operation));

  const auto* cachedResult =
      computeTable.lookup(state.p, densityMatrix0.p, false);
  ASSERT_NE(cachedResult, nullptr);
  ASSERT_NE(cachedResult->p, nullptr);
  state = dd->multiply(state, densityMatrix0, 0, false);
  ASSERT_NE(state.p, nullptr);
  ASSERT_EQ(state.p, cachedResult->p);

  const auto densityMatrix1 = dd::densityFromMatrixEdge(operation);
  const auto* cachedResult1 =
      computeTable.lookup(densityMatrix1.p, state.p, true);
  ASSERT_NE(cachedResult1, nullptr);
  ASSERT_NE(cachedResult1->p, nullptr);
  const auto state2 = dd->multiply(densityMatrix1, state, 0, true);
  ASSERT_NE(state2.p, nullptr);
  ASSERT_EQ(state2.p, cachedResult1->p);

  // try a repeated lookup
  const auto* cachedResult2 =
      computeTable.lookup(densityMatrix1.p, state.p, true);
  ASSERT_NE(cachedResult2, nullptr);
  ASSERT_NE(cachedResult2->p, nullptr);
  ASSERT_EQ(cachedResult2->p, cachedResult1->p);

  computeTable.clear();
  const auto* cachedResult3 =
      computeTable.lookup(densityMatrix1.p, state.p, true);
  ASSERT_EQ(cachedResult3, nullptr);
}

TEST(DDPackageTest, dNoiseCache) {
  // Test the flags for dnode, vnode and mnodes
  const auto nrQubits = 1U;
  auto dd = std::make_unique<dd::Package<>>(nrQubits);
  // Make zero density matrix
  const auto initialState = dd->makeZeroDensityOperator(nrQubits);
  dd->incRef(initialState);

  // nothing pre-cached
  const std::vector<dd::Qubit> target = {0};
  const auto cachedNoise = dd->densityNoise.lookup(initialState, target);
  ASSERT_EQ(cachedNoise.p, nullptr);

  auto state = initialState;
  const auto operation = dd->makeGateDD(dd::X_MAT, nrQubits, 0);
  dd->applyOperationToDensity(state, operation, true);
  dd->densityNoise.insert(initialState, state, target);

  // noise pre-cached
  const auto cachedNoise1 = dd->densityNoise.lookup(initialState, target);
  ASSERT_NE(cachedNoise1.p, nullptr);
  ASSERT_EQ(cachedNoise1.p, state.p);

  // no noise pre-cached after clear
  dd->densityNoise.clear();
  const auto cachedNoise2 = dd->densityNoise.lookup(initialState, target);
  ASSERT_EQ(cachedNoise2.p, nullptr);
}

TEST(DDPackageTest, calCulpDistance) {
  const auto nrQubits = 1U;
  auto dd = std::make_unique<dd::Package<>>(nrQubits);
  auto tmp0 = dd::ulpDistance(1 + 1e-12, 1);
  auto tmp1 = dd::ulpDistance(1, 1);
  EXPECT_TRUE(tmp0 > 0);
  EXPECT_EQ(tmp1, 0);
}

struct StochPackageConfig : public dd::DDPackageConfig {
  static constexpr std::size_t STOCHASTIC_CACHE_OPS = 36;
};

using stochPackage = dd::Package<StochPackageConfig>;

TEST(DDPackageTest, dStochCache) {
  const auto nrQubits = 4U;
  auto dd = std::make_unique<stochPackage>(nrQubits);

  std::vector<dd::mEdge> operations = {};
  operations.emplace_back(dd->makeGateDD(dd::X_MAT, nrQubits, 0));
  operations.emplace_back(dd->makeGateDD(dd::Z_MAT, nrQubits, 1));
  operations.emplace_back(dd->makeGateDD(dd::Y_MAT, nrQubits, 2));
  operations.emplace_back(dd->makeGateDD(dd::H_MAT, nrQubits, 3));

  dd->stochasticNoiseOperationCache.insert(
      0, 0, operations[0]); // insert X operations with target 0
  dd->stochasticNoiseOperationCache.insert(
      1, 1, operations[1]); // insert Z operations with target 1
  dd->stochasticNoiseOperationCache.insert(
      2, 2, operations[2]); // insert Y operations with target 2
  dd->stochasticNoiseOperationCache.insert(
      3, 3, operations[3]); // insert H operations with target 3

  for (std::uint8_t i = 0; i < 4; i++) {
    for (dd::Qubit j = 0; j < 4; j++) {
      const auto* op = dd->stochasticNoiseOperationCache.lookup(i, j);
      if (static_cast<dd::Qubit>(i) == j) {
        EXPECT_TRUE(op != nullptr && op->p == operations[i].p);
      } else {
        EXPECT_EQ(op, nullptr);
      }
    }
  }

  dd->stochasticNoiseOperationCache.clear();
  for (std::uint8_t i = 0; i < 4; i++) {
    for (dd::Qubit j = 0; j < 4; j++) {
      auto* op = dd->stochasticNoiseOperationCache.lookup(i, j);
      EXPECT_EQ(op, nullptr);
    }
  }
}

TEST(DDPackageTest, stateFromVectorBell) {
  auto dd = std::make_unique<dd::Package<>>(2);
  const auto v =
      std::vector<std::complex<dd::fp>>{dd::SQRT2_2, 0, 0, dd::SQRT2_2};
  const auto s = dd->makeStateFromVector(v);
  ASSERT_NE(s.p, nullptr);
  EXPECT_EQ(s.p->v, 1);
  EXPECT_EQ(s.p->e[0].w.r->value, dd::SQRT2_2);
  EXPECT_EQ(s.p->e[0].w.i->value, 0);
  EXPECT_EQ(s.p->e[1].w.r->value, dd::SQRT2_2);
  EXPECT_EQ(s.p->e[1].w.i->value, 0);
  ASSERT_NE(s.p->e[0].p, nullptr);
  EXPECT_EQ(s.p->e[0].p->e[0].w.r->value, 1);
  EXPECT_EQ(s.p->e[0].p->e[0].w.i->value, 0);
  EXPECT_EQ(s.p->e[0].p->e[1].w.r->value, 0);
  EXPECT_EQ(s.p->e[0].p->e[1].w.i->value, 0);
  ASSERT_NE(s.p->e[1].p, nullptr);
  EXPECT_EQ(s.p->e[1].p->e[0].w.r->value, 0);
  EXPECT_EQ(s.p->e[1].p->e[0].w.i->value, 0);
  EXPECT_EQ(s.p->e[1].p->e[1].w.r->value, 1);
  EXPECT_EQ(s.p->e[1].p->e[1].w.i->value, 0);
}

TEST(DDPackageTest, stateFromVectorEmpty) {
  auto dd = std::make_unique<dd::Package<>>(1);
  auto v = std::vector<std::complex<dd::fp>>{};
  EXPECT_TRUE(dd->makeStateFromVector(v).isOneTerminal());
}

TEST(DDPackageTest, stateFromVectorNoPowerOfTwo) {
  auto dd = std::make_unique<dd::Package<>>(3);
  auto v = std::vector<std::complex<dd::fp>>{1, 2, 3, 4, 5};
  EXPECT_THROW(dd->makeStateFromVector(v), std::invalid_argument);
}

TEST(DDPackageTest, stateFromScalar) {
  auto dd = std::make_unique<dd::Package<>>(1);
  auto s = dd->makeStateFromVector({1});
  EXPECT_TRUE(s.isTerminal());
  EXPECT_EQ(s.w.r->value, 1);
  EXPECT_EQ(s.w.i->value, 0);
}

TEST(DDPackageTest, expectationValueGlobalOperators) {
  const dd::Qubit maxQubits = 3;
  auto dd = std::make_unique<dd::Package<>>(maxQubits);
  for (dd::Qubit nrQubits = 1; nrQubits < maxQubits + 1; ++nrQubits) {
    const auto zeroState = dd->makeZeroState(nrQubits);

    // Definition global operators
    const auto singleSiteX = dd->makeGateDD(dd::X_MAT, 1, 0);
    auto globalX = singleSiteX;

    const auto singleSiteZ = dd->makeGateDD(dd::Z_MAT, 1, 0);
    auto globalZ = singleSiteZ;

    const auto singleSiteHadamard = dd->makeGateDD(dd::H_MAT, 1, 0);
    auto globalHadamard = singleSiteHadamard;

    for (dd::Qubit i = 1; i < nrQubits; ++i) {
      globalX = dd->kronecker(globalX, singleSiteX);
      globalZ = dd->kronecker(globalZ, singleSiteZ);
      globalHadamard = dd->kronecker(globalHadamard, singleSiteHadamard);
    }

    // Global Expectation values
    EXPECT_EQ(dd->expectationValue(globalX, zeroState), 0);
    EXPECT_EQ(dd->expectationValue(globalZ, zeroState), 1);
    EXPECT_EQ(dd->expectationValue(globalHadamard, zeroState),
              std::pow(dd::SQRT2_2, nrQubits));
  }
}

TEST(DDPackageTest, expectationValueLocalOperators) {
  const dd::Qubit maxQubits = 3;
  auto dd = std::make_unique<dd::Package<>>(maxQubits);
  for (dd::Qubit nrQubits = 1; nrQubits < maxQubits + 1; ++nrQubits) {
    const auto zeroState = dd->makeZeroState(nrQubits);

    // Local expectation values at each site
    for (dd::Qubit site = 0; site < nrQubits - 1; ++site) {
      // Definition local operators
      auto xGate = dd->makeGateDD(dd::X_MAT, nrQubits, site);
      auto zGate = dd->makeGateDD(dd::Z_MAT, nrQubits, site);
      auto hadamard = dd->makeGateDD(dd::H_MAT, nrQubits, site);

      EXPECT_EQ(dd->expectationValue(xGate, zeroState), 0);
      EXPECT_EQ(dd->expectationValue(zGate, zeroState), 1);
      EXPECT_EQ(dd->expectationValue(hadamard, zeroState), dd::SQRT2_2);
    }
  }
}

TEST(DDPackageTest, expectationValueExceptions) {
  const auto nrQubits = 2U;

  auto dd = std::make_unique<dd::Package<>>(nrQubits);
  const auto zeroState = dd->makeZeroState(nrQubits - 1);
<<<<<<< HEAD
  const auto xGate = dd->makeGateDD(dd::Xmat, nrQubits, 1);
=======
  const auto xGate = dd->makeGateDD(dd::X_MAT, nrQubits, 0);
>>>>>>> fc7d8660

  EXPECT_ANY_THROW(dd->expectationValue(xGate, zeroState));
}

TEST(DDPackageTest, DDFromSingleQubitMatrix) {
  const auto inputMatrix =
      dd::CMat{{dd::SQRT2_2, dd::SQRT2_2}, {dd::SQRT2_2, -dd::SQRT2_2}};

  const auto nrQubits = 1U;
  const auto dd = std::make_unique<dd::Package<>>(nrQubits);
  const auto matDD = dd->makeDDFromMatrix(inputMatrix);

<<<<<<< HEAD
  const auto outputMatrix = dd->getMatrix(matDD, nrQubits);
=======
  const auto outputMatrix = matDD.getMatrix();
>>>>>>> fc7d8660

  EXPECT_EQ(inputMatrix, outputMatrix);
}

TEST(DDPackageTest, DDFromTwoQubitMatrix) {
  const auto inputMatrix =
      dd::CMat{{1, 0, 0, 0}, {0, 1, 0, 0}, {0, 0, 0, 1}, {0, 0, 1, 0}};

  const auto nrQubits = 2U;
  const auto dd = std::make_unique<dd::Package<>>(nrQubits);
  const auto matDD = dd->makeDDFromMatrix(inputMatrix);
<<<<<<< HEAD
  const auto outputMatrix = dd->getMatrix(matDD, nrQubits);
=======
  const auto outputMatrix = matDD.getMatrix();
>>>>>>> fc7d8660

  EXPECT_EQ(inputMatrix, outputMatrix);
}

TEST(DDPackageTest, DDFromTwoQubitAsymmetricalMatrix) {
  const auto inputMatrix = dd::CMat{{dd::SQRT2_2, dd::SQRT2_2, 0, 0},
                                    {-dd::SQRT2_2, dd::SQRT2_2, 0, 0},
                                    {0, 0, dd::SQRT2_2, -dd::SQRT2_2},
                                    {0, 0, dd::SQRT2_2, dd::SQRT2_2}};

  const auto nrQubits = 2U;
  const auto dd = std::make_unique<dd::Package<>>(nrQubits);
  const auto matDD = dd->makeDDFromMatrix(inputMatrix);
<<<<<<< HEAD
  const auto outputMatrix = dd->getMatrix(matDD, nrQubits);
=======
  const auto outputMatrix = matDD.getMatrix();
>>>>>>> fc7d8660

  EXPECT_EQ(inputMatrix, outputMatrix);
}

TEST(DDPackageTest, DDFromThreeQubitMatrix) {
  const auto inputMatrix =
      dd::CMat{{1, 0, 0, 0, 0, 0, 0, 0}, {0, 1, 0, 0, 0, 0, 0, 0},
               {0, 0, 1, 0, 0, 0, 0, 0}, {0, 0, 0, 1, 0, 0, 0, 0},
               {0, 0, 0, 0, 1, 0, 0, 0}, {0, 0, 0, 0, 0, 1, 0, 0},
               {0, 0, 0, 0, 0, 0, 0, 1}, {0, 0, 0, 0, 0, 0, 1, 0}};

  const auto nrQubits = 3U;
  const auto dd = std::make_unique<dd::Package<>>(nrQubits);
  const auto matDD = dd->makeDDFromMatrix(inputMatrix);

<<<<<<< HEAD
  const auto outputMatrix = dd->getMatrix(matDD, nrQubits);
=======
  const auto outputMatrix = matDD.getMatrix();
>>>>>>> fc7d8660

  EXPECT_EQ(inputMatrix, outputMatrix);
}

TEST(DDPackageTest, DDFromEmptyMatrix) {
  const auto inputMatrix = dd::CMat{};

  const auto nrQubits = 3U;
  const auto dd = std::make_unique<dd::Package<>>(nrQubits);
  EXPECT_TRUE(dd->makeDDFromMatrix(inputMatrix).isOneTerminal());
}

TEST(DDPackageTest, DDFromNonPowerOfTwoMatrix) {
  auto inputMatrix = dd::CMat{{0, 1, 2}, {3, 4, 5}, {6, 7, 8}};

  const auto nrQubits = 3U;
  const auto dd = std::make_unique<dd::Package<>>(nrQubits);
  EXPECT_THROW(dd->makeDDFromMatrix(inputMatrix), std::invalid_argument);
}

TEST(DDPackageTest, DDFromNonSquareMatrix) {
  const auto inputMatrix = dd::CMat{{0, 1, 2, 3}, {4, 5, 6, 7}};

  const auto nrQubits = 3U;
  const auto dd = std::make_unique<dd::Package<>>(nrQubits);
  EXPECT_THROW(dd->makeDDFromMatrix(inputMatrix), std::invalid_argument);
}

TEST(DDPackageTest, DDFromSingleElementMatrix) {
  const auto inputMatrix = dd::CMat{{1}};

  const auto nrQubits = 1U;
  const auto dd = std::make_unique<dd::Package<>>(nrQubits);

  EXPECT_TRUE(dd->makeDDFromMatrix(inputMatrix).isOneTerminal());
}

TEST(DDPackageTest, TwoQubitControlledGateDDConstruction) {
  const auto nrQubits = 5U;
  const auto dd = std::make_unique<dd::Package<>>(nrQubits);

  const auto gateMatrices = std::vector{std::pair{dd::X_MAT, dd::CX_MAT},
                                        std::pair{dd::Z_MAT, dd::CZ_MAT}};

  // For every combination of control and target, test that the DD created by
  // makeTwoQubitGateDD is equal to the DD created by makeGateDD. This should
  // cover every scenario of the makeTwoQubitGateDD function.
  for (const auto& [gateMatrix, controlledGateMatrix] : gateMatrices) {
    for (dd::Qubit control = 0; control < nrQubits; ++control) {
      for (dd::Qubit target = 0; target < nrQubits; ++target) {
        if (control == target) {
          continue;
        }
        const auto controlledGateDD = dd->makeTwoQubitGateDD(
            controlledGateMatrix, nrQubits, control, target);
        const auto gateDD = dd->makeGateDD(
            gateMatrix, nrQubits, qc::Control{static_cast<qc::Qubit>(control)},
            target);
        EXPECT_EQ(controlledGateDD, gateDD);
      }
    }
  }
}

TEST(DDPackageTest, SWAPGateDDConstruction) {
  const auto nrQubits = 5U;
  const auto dd = std::make_unique<dd::Package<>>(nrQubits);

  for (dd::Qubit control = 0; control < nrQubits; ++control) {
    for (dd::Qubit target = 0; target < nrQubits; ++target) {
      if (control == target) {
        continue;
      }
      const auto swapGateDD =
          dd->makeTwoQubitGateDD(dd::SWAP_MAT, nrQubits, control, target);

      auto c = qc::Controls{control};
      auto gateDD = dd->makeGateDD(dd::X_MAT, nrQubits, c, target);
      c.erase(qc::Control{control});
      c.insert(qc::Control{target});
      gateDD = dd->multiply(
          gateDD, dd->multiply(dd->makeGateDD(dd::X_MAT, nrQubits, c, control),
                               gateDD));

      EXPECT_EQ(swapGateDD, gateDD);
    }
  }
}

TEST(DDPackageTest, PeresGateDDConstruction) {
  const auto nrQubits = 5U;
  const auto dd = std::make_unique<dd::Package<>>(nrQubits);

  for (dd::Qubit control = 0; control < nrQubits; ++control) {
    for (dd::Qubit target = 0; target < nrQubits; ++target) {
      if (control == target) {
        continue;
      }
      const auto peresGateDD =
          dd->makeTwoQubitGateDD(dd::PERES_MAT, nrQubits, control, target);

      auto c = qc::Controls{control};
      auto gateDD = dd->makeGateDD(dd::X_MAT, nrQubits, c, target);
      gateDD =
          dd->multiply(dd->makeGateDD(dd::X_MAT, nrQubits, c, control), gateDD);

      EXPECT_EQ(peresGateDD, gateDD);

      const auto peresInvDD =
          dd->makeTwoQubitGateDD(dd::PERESDG_MAT, nrQubits, control, target);

      c = qc::Controls{};
      auto gateInvDD = dd->makeGateDD(dd::X_MAT, nrQubits, c, control);
      c.insert(qc::Control{control});
      gateInvDD = dd->multiply(dd->makeGateDD(dd::X_MAT, nrQubits, c, target),
                               gateInvDD);

      EXPECT_EQ(peresInvDD, gateInvDD);
    }
  }
}

TEST(DDPackageTest, iSWAPGateDDConstruction) {
  const auto nrQubits = 5U;
  const auto dd = std::make_unique<dd::Package<>>(nrQubits);

  for (dd::Qubit control = 0; control < nrQubits; ++control) {
    for (dd::Qubit target = 0; target < nrQubits; ++target) {
      if (control == target) {
        continue;
      }
      const auto iswapGateDD =
          dd->makeTwoQubitGateDD(dd::ISWAP_MAT, nrQubits, control, target);

      auto c = qc::Controls{};
      auto gateDD = dd->makeGateDD(dd::S_MAT, nrQubits, c, target); // S q[1]
      gateDD = dd->multiply(
          gateDD, dd->makeGateDD(dd::S_MAT, nrQubits, c, control)); // S q[0]
      gateDD = dd->multiply(
          gateDD, dd->makeGateDD(dd::H_MAT, nrQubits, c, control)); // H q[0]
      c.insert(qc::Control{control});
      gateDD = dd->multiply(gateDD, dd->makeGateDD(dd::X_MAT, nrQubits, c,
                                                   target)); // CX q[0], q[1]
      c.erase(qc::Control{control});
      c.insert(qc::Control{target});
      gateDD = dd->multiply(gateDD, dd->makeGateDD(dd::X_MAT, nrQubits, c,
                                                   control)); // CX q[1], q[0]
      gateDD = dd->multiply(
          gateDD, dd->makeGateDD(dd::H_MAT, nrQubits, c, target)); // H q[1]

      EXPECT_EQ(iswapGateDD, gateDD);

      const auto iswapInvGateDD =
          dd->makeTwoQubitGateDD(dd::ISWAPDG_MAT, nrQubits, control, target);

      c = qc::Controls{};
      auto gateInvDD = dd->makeGateDD(dd::H_MAT, nrQubits, c, target); // H q[1]
      c.insert(qc::Control{target});
      gateInvDD =
          dd->multiply(gateInvDD, dd->makeGateDD(dd::X_MAT, nrQubits, c,
                                                 control)); // CX q[1], q[0]
      c.erase(qc::Control{target});
      c.insert(qc::Control{control});
      gateInvDD =
          dd->multiply(gateInvDD, dd->makeGateDD(dd::X_MAT, nrQubits, c,
                                                 target)); // CX q[0], q[1]
      c.erase(qc::Control{control});
      gateInvDD = dd->multiply(
          gateInvDD, dd->makeGateDD(dd::H_MAT, nrQubits, c, control)); // H q[0]
      gateInvDD =
          dd->multiply(gateInvDD, dd->makeGateDD(dd::SDG_MAT, nrQubits, c,
                                                 control)); // Sdag q[0]
      gateInvDD =
          dd->multiply(gateInvDD, dd->makeGateDD(dd::SDG_MAT, nrQubits, c,
                                                 target)); // Sdag q[1]

      EXPECT_EQ(iswapInvGateDD, gateInvDD);
    }
  }
}

TEST(DDPackageTest, DCXGateDDConstruction) {
  const auto nrQubits = 5U;
  const auto dd = std::make_unique<dd::Package<>>(nrQubits);

  for (dd::Qubit control = 0; control < nrQubits; ++control) {
    for (dd::Qubit target = 0; target < nrQubits; ++target) {
      if (control == target) {
        continue;
      }
      const auto dcxGateDD =
          dd->makeTwoQubitGateDD(dd::DCX_MAT, nrQubits, control, target);

      auto c = qc::Controls{};
      c.insert(qc::Control{control});
      auto gateDD = dd->makeGateDD(dd::X_MAT, nrQubits, c, target);
      c.erase(qc::Control{control});
      c.insert(qc::Control{target});
      gateDD =
          dd->multiply(gateDD, dd->makeGateDD(dd::X_MAT, nrQubits, c, control));

      EXPECT_EQ(dcxGateDD, gateDD);
    }
  }
}

TEST(DDPackageTest, RZZGateDDConstruction) {
  const auto nrQubits = 5U;
  const auto dd = std::make_unique<dd::Package<>>(nrQubits);

  const auto params = {0., dd::PI_2, dd::PI, 2 * dd::PI};

  for (dd::Qubit control = 0; control < nrQubits; ++control) {
    for (dd::Qubit target = 0; target < nrQubits; ++target) {
      if (control == target) {
        continue;
      }
      for (const auto& param : params) {
        const auto rzzGateDD = dd->makeTwoQubitGateDD(
            dd::rzzMat(param), nrQubits, control, target);

        auto c = qc::Controls{};
        c.insert(qc::Control{control});
        auto gateDD = dd->makeGateDD(dd::X_MAT, nrQubits, c, target);
        c.erase(qc::Control{control});
        gateDD = dd->multiply(
            gateDD, dd->makeGateDD(dd::rzMat(param), nrQubits, c, target));
        c.insert(qc::Control{control});
        gateDD = dd->multiply(gateDD,
                              dd->makeGateDD(dd::X_MAT, nrQubits, c, target));

        EXPECT_EQ(rzzGateDD, gateDD);
      }
    }
  }

<<<<<<< HEAD
  auto identity = dd->makeIdent();
  auto rzzZero = dd->makeRZZDD(2, 0, 1, 0.);
=======
  auto identity = dd->makeIdent(2);
  auto rzzZero = dd->makeTwoQubitGateDD(dd::rzzMat(0.), 2, 0, 1);
>>>>>>> fc7d8660
  EXPECT_EQ(rzzZero, identity);

  auto rzzTwoPi = dd->makeTwoQubitGateDD(dd::rzzMat(2 * dd::PI), 2, 0, 1);
  EXPECT_EQ(rzzTwoPi.p, identity.p);
  EXPECT_EQ(dd::RealNumber::val(rzzTwoPi.w.r), -1.);

  auto rzzPi = dd->makeTwoQubitGateDD(dd::rzzMat(dd::PI), 2, 0, 1);
  auto zz = dd->makeGateDD(dd::Z_MAT, 2, qc::Controls{}, 0);
  zz = dd->multiply(zz, dd->makeGateDD(dd::Z_MAT, 2, qc::Controls{}, 1));
  EXPECT_EQ(rzzPi.p, zz.p);
}

TEST(DDPackageTest, RYYGateDDConstruction) {
  const auto nrQubits = 5U;
  const auto dd = std::make_unique<dd::Package<>>(nrQubits);

  const auto params = {0., dd::PI_2, dd::PI};

  for (dd::Qubit control = 0; control < nrQubits; ++control) {
    for (dd::Qubit target = 0; target < nrQubits; ++target) {
      if (control == target) {
        continue;
      }
      for (const auto& param : params) {
        const auto ryyGateDD = dd->makeTwoQubitGateDD(
            dd::ryyMat(param), nrQubits, control, target);

        // no controls are necessary on the RX gates since they cancel if the
        // controls are 0.
        auto gateDD = dd->makeGateDD(dd::rxMat(dd::PI_2), nrQubits, control);
        gateDD = dd->multiply(
            gateDD, dd->makeGateDD(dd::rxMat(dd::PI_2), nrQubits, target));
        gateDD = dd->multiply(gateDD, dd->makeTwoQubitGateDD(dd::rzzMat(param),
                                                             nrQubits, control,
                                                             target));
        gateDD = dd->multiply(
            gateDD, dd->makeGateDD(dd::rxMat(-dd::PI_2), nrQubits, target));
        gateDD = dd->multiply(
            gateDD, dd->makeGateDD(dd::rxMat(-dd::PI_2), nrQubits, control));

        EXPECT_EQ(ryyGateDD, gateDD);
      }
    }
  }

<<<<<<< HEAD
  auto identity = dd->makeIdent();
  auto ryyZero = dd->makeRYYDD(2, 0, 1, 0.);
=======
  auto identity = dd->makeIdent(2);
  auto ryyZero = dd->makeTwoQubitGateDD(dd::ryyMat(0.), 2, 0, 1);
>>>>>>> fc7d8660
  EXPECT_EQ(ryyZero, identity);

  auto ryyPi = dd->makeTwoQubitGateDD(dd::ryyMat(dd::PI), 2, 0, 1);
  auto yy = dd->makeGateDD(dd::Y_MAT, 2, qc::Controls{}, 0);
  yy = dd->multiply(yy, dd->makeGateDD(dd::Y_MAT, 2, qc::Controls{}, 1));
  EXPECT_EQ(ryyPi.p, yy.p);
}

TEST(DDPackageTest, RXXGateDDConstruction) {
  const auto nrQubits = 5U;
  const auto dd = std::make_unique<dd::Package<>>(nrQubits);

  const auto params = {0., dd::PI_2, dd::PI};

  for (dd::Qubit control = 0; control < nrQubits; ++control) {
    for (dd::Qubit target = 0; target < nrQubits; ++target) {
      if (control == target) {
        continue;
      }
      for (const auto& param : params) {
        const auto rxxGateDD = dd->makeTwoQubitGateDD(
            dd::rxxMat(param), nrQubits, control, target);

        auto gateDD = dd->makeGateDD(dd::H_MAT, nrQubits, control);
        gateDD =
            dd->multiply(gateDD, dd->makeGateDD(dd::H_MAT, nrQubits, target));
        gateDD = dd->multiply(gateDD, dd->makeTwoQubitGateDD(dd::rzzMat(param),
                                                             nrQubits, control,
                                                             target));
        gateDD =
            dd->multiply(gateDD, dd->makeGateDD(dd::H_MAT, nrQubits, target));
        gateDD =
            dd->multiply(gateDD, dd->makeGateDD(dd::H_MAT, nrQubits, control));

        EXPECT_EQ(rxxGateDD, gateDD);
      }
    }
  }

<<<<<<< HEAD
  auto identity = dd->makeIdent();
  auto rxxZero = dd->makeRXXDD(2, 0, 1, 0.);
=======
  auto identity = dd->makeIdent(2);
  auto rxxZero = dd->makeTwoQubitGateDD(dd::rxxMat(0.), 2, 0, 1);
>>>>>>> fc7d8660
  EXPECT_EQ(rxxZero, identity);

  auto rxxPi = dd->makeTwoQubitGateDD(dd::rxxMat(dd::PI), 2, 0, 1);
  auto xx = dd->makeGateDD(dd::X_MAT, 2, qc::Controls{}, 0);
  xx = dd->multiply(xx, dd->makeGateDD(dd::X_MAT, 2, qc::Controls{}, 1));
  EXPECT_EQ(rxxPi.p, xx.p);
}

TEST(DDPackageTest, RZXGateDDConstruction) {
  const auto nrQubits = 5U;
  const auto dd = std::make_unique<dd::Package<>>(nrQubits);

  const auto params = {0., dd::PI_2, dd::PI};

  for (dd::Qubit control = 0; control < nrQubits; ++control) {
    for (dd::Qubit target = 0; target < nrQubits; ++target) {
      if (control == target) {
        continue;
      }
      for (const auto& param : params) {
        const auto rzxGateDD = dd->makeTwoQubitGateDD(
            dd::rzxMat(param), nrQubits, control, target);

        // no controls are necessary on the H gates since they cancel if the
        // controls are 0.
        auto gateDD = dd->makeGateDD(dd::H_MAT, nrQubits, target);
        gateDD = dd->multiply(gateDD, dd->makeTwoQubitGateDD(dd::rzzMat(param),
                                                             nrQubits, control,
                                                             target));
        gateDD =
            dd->multiply(gateDD, dd->makeGateDD(dd::H_MAT, nrQubits, target));

        EXPECT_EQ(rzxGateDD, gateDD);
      }
    }
  }

<<<<<<< HEAD
  auto identity = dd->makeIdent();
  auto rzxZero = dd->makeRZXDD(2, 0, 1, 0.);
=======
  auto identity = dd->makeIdent(2);
  auto rzxZero = dd->makeTwoQubitGateDD(dd::rzxMat(0.), 2, 0, 1);
>>>>>>> fc7d8660
  EXPECT_EQ(rzxZero, identity);

  auto rzxPi = dd->makeTwoQubitGateDD(dd::rzxMat(dd::PI), 2, 0, 1);
  auto zx = dd->makeGateDD(dd::Z_MAT, 2, qc::Controls{}, 0);
  zx = dd->multiply(zx, dd->makeGateDD(dd::X_MAT, 2, qc::Controls{}, 1));
  EXPECT_EQ(rzxPi.p, zx.p);
}

TEST(DDPackageTest, ECRGateDDConstruction) {
  const auto nrQubits = 5U;
  const auto dd = std::make_unique<dd::Package<>>(nrQubits);

  for (dd::Qubit control = 0; control < nrQubits; ++control) {
    for (dd::Qubit target = 0; target < nrQubits; ++target) {
      if (control == target) {
        continue;
      }

      const auto ecrGateDD =
          dd->makeTwoQubitGateDD(dd::ECR_MAT, nrQubits, control, target);

      auto gateDD = dd->makeTwoQubitGateDD(dd::rzxMat(-dd::PI_4), nrQubits,
                                           control, target);
      gateDD =
          dd->multiply(gateDD, dd->makeGateDD(dd::X_MAT, nrQubits, control));
      gateDD = dd->multiply(gateDD,
                            dd->makeTwoQubitGateDD(dd::rzxMat(dd::PI_4),
                                                   nrQubits, control, target));

      EXPECT_EQ(ecrGateDD, gateDD);
    }
  }
}

TEST(DDPackageTest, XXMinusYYGateDDConstruction) {
  const auto nrQubits = 5U;
  const auto dd = std::make_unique<dd::Package<>>(nrQubits);

  const auto thetaAngles = {0., dd::PI_2, dd::PI};
  const auto betaAngles = {0., dd::PI_2, dd::PI};

  for (dd::Qubit control = 0; control < nrQubits; ++control) {
    for (dd::Qubit target = 0; target < nrQubits; ++target) {
      if (control == target) {
        continue;
      }

      for (const auto& theta : thetaAngles) {
        for (const auto& beta : betaAngles) {
          const auto xxMinusYYGateDD = dd->makeTwoQubitGateDD(
              dd::xxMinusYYMat(theta, beta), nrQubits, control, target);

          auto gateDD = dd->makeGateDD(dd::rzMat(-beta), nrQubits, target);
          gateDD = dd->multiply(
              gateDD, dd->makeGateDD(dd::rzMat(-dd::PI_2), nrQubits, control));
          gateDD = dd->multiply(gateDD,
                                dd->makeGateDD(dd::SX_MAT, nrQubits, control));
          gateDD = dd->multiply(
              gateDD, dd->makeGateDD(dd::rzMat(dd::PI_2), nrQubits, control));
          gateDD =
              dd->multiply(gateDD, dd->makeGateDD(dd::S_MAT, nrQubits, target));
          gateDD = dd->multiply(gateDD,
                                dd->makeGateDD(dd::X_MAT, nrQubits,
                                               qc::Control{control}, target));
          // only the following two gates need to be controlled by the controls
          // since the other gates cancel if the controls are 0.
          gateDD = dd->multiply(gateDD,
                                dd->makeGateDD(dd::ryMat(-theta / 2.), nrQubits,
                                               qc::Controls{}, control));
          gateDD = dd->multiply(gateDD,
                                dd->makeGateDD(dd::ryMat(theta / 2.), nrQubits,
                                               qc::Controls{}, target));

          gateDD = dd->multiply(gateDD,
                                dd->makeGateDD(dd::X_MAT, nrQubits,
                                               qc::Control{control}, target));
          gateDD = dd->multiply(gateDD,
                                dd->makeGateDD(dd::SDG_MAT, nrQubits, target));
          gateDD = dd->multiply(
              gateDD, dd->makeGateDD(dd::rzMat(-dd::PI_2), nrQubits, control));
          gateDD = dd->multiply(
              gateDD, dd->makeGateDD(dd::SXDG_MAT, nrQubits, control));
          gateDD = dd->multiply(
              gateDD, dd->makeGateDD(dd::rzMat(dd::PI_2), nrQubits, control));
          gateDD = dd->multiply(
              gateDD, dd->makeGateDD(dd::rzMat(beta), nrQubits, target));

          EXPECT_EQ(xxMinusYYGateDD, gateDD);
        }
      }
    }
  }
}

TEST(DDPackageTest, XXPlusYYGateDDConstruction) {
  const auto nrQubits = 5U;
  const auto dd = std::make_unique<dd::Package<>>(nrQubits);

  const auto thetaAngles = {0., dd::PI_2, dd::PI};
  const auto betaAngles = {0., dd::PI_2, dd::PI};

  for (dd::Qubit control = 0; control < nrQubits; ++control) {
    for (dd::Qubit target = 0; target < nrQubits; ++target) {
      if (control == target) {
        continue;
      }

      for (const auto& theta : thetaAngles) {
        for (const auto& beta : betaAngles) {
          const auto xxPlusYYGateDD = dd->makeTwoQubitGateDD(
              dd::xxPlusYYMat(theta, beta), nrQubits, control, target);
          auto gateDD = dd->makeGateDD(dd::rzMat(beta), nrQubits, target);
          gateDD = dd->multiply(
              gateDD, dd->makeGateDD(dd::rzMat(-dd::PI_2), nrQubits, control));
          gateDD = dd->multiply(gateDD,
                                dd->makeGateDD(dd::SX_MAT, nrQubits, control));
          gateDD = dd->multiply(
              gateDD, dd->makeGateDD(dd::rzMat(dd::PI_2), nrQubits, control));
          gateDD =
              dd->multiply(gateDD, dd->makeGateDD(dd::S_MAT, nrQubits, target));
          gateDD = dd->multiply(gateDD,
                                dd->makeGateDD(dd::X_MAT, nrQubits,
                                               qc::Control{control}, target));
          // only the following two gates need to be controlled by the controls
          // since the other gates cancel if the controls are 0.
          gateDD = dd->multiply(gateDD,
                                dd->makeGateDD(dd::ryMat(theta / 2.), nrQubits,
                                               qc::Controls{}, control));
          gateDD = dd->multiply(gateDD,
                                dd->makeGateDD(dd::ryMat(theta / 2.), nrQubits,
                                               qc::Controls{}, target));

          gateDD = dd->multiply(gateDD,
                                dd->makeGateDD(dd::X_MAT, nrQubits,
                                               qc::Control{control}, target));
          gateDD = dd->multiply(gateDD,
                                dd->makeGateDD(dd::SDG_MAT, nrQubits, target));
          gateDD = dd->multiply(
              gateDD, dd->makeGateDD(dd::rzMat(-dd::PI_2), nrQubits, control));
          gateDD = dd->multiply(
              gateDD, dd->makeGateDD(dd::SXDG_MAT, nrQubits, control));
          gateDD = dd->multiply(
              gateDD, dd->makeGateDD(dd::rzMat(dd::PI_2), nrQubits, control));
          gateDD = dd->multiply(
              gateDD, dd->makeGateDD(dd::rzMat(-beta), nrQubits, target));

          EXPECT_EQ(xxPlusYYGateDD, gateDD);
        }
      }
    }
  }
}

TEST(DDPackageTest, TwoQubitGateCreationFailure) {
  const auto nrQubits = 1U;
  const auto dd = std::make_unique<dd::Package<>>(nrQubits);

  EXPECT_THROW(dd->makeTwoQubitGateDD(dd::CX_MAT, 2, 0, 1), std::runtime_error);
}

TEST(DDPackageTest, InnerProductTopNodeConjugation) {
  // Test comes from experimental results
  // 2 qubit state is rotated Rxx(-2) equivalent to
  // Ising model evolution up to a time T=1
  const auto nrQubits = 2U;
  const auto dd = std::make_unique<dd::Package<>>(nrQubits);
  const auto zeroState = dd->makeZeroState(nrQubits);
  const auto rxx = dd->makeTwoQubitGateDD(dd::rxxMat(-2), nrQubits, 0, 1);
  const auto op = dd->makeGateDD(dd::Z_MAT, nrQubits, 0);

  const auto evolvedState = dd->multiply(rxx, zeroState);

  // Actual evolution results in approximately -0.416
  // If the top node in the inner product is not conjugated properly,
  // it will result in +0.416.
  EXPECT_NEAR(dd->expectationValue(op, evolvedState), -0.416, 0.001);
}

TEST(DDPackageTest, GetMatrixMultiQubitIdentity) {
  const auto nrQubits = 2U;

  auto dd = std::make_unique<dd::Package<>>(nrQubits);

  auto identity = dd->makeIdent();
  auto matrix = dd->getMatrix(identity, nrQubits);

  auto goalRow0 = dd::CVec{{1., 0.}, {0., 0.}, {0., 0.}, {0., 0.}};
  auto goalRow1 = dd::CVec{{0., 0.}, {1., 0.}, {0., 0.}, {0., 0.}};
  auto goalRow2 = dd::CVec{{0., 0.}, {0., 0.}, {1., 0.}, {0., 0.}};
  auto goalRow3 = dd::CVec{{0., 0.}, {0., 0.}, {0., 0.}, {1., 0.}};
  auto goalMatrix = dd::CMat{goalRow0, goalRow1, goalRow2, goalRow3};
  ASSERT_EQ(dd->getMatrix(identity, nrQubits), goalMatrix);
}

TEST(DDPackageTest, GetMatrixCNOT) {
  const auto nrQubits = 2U;

  auto dd = std::make_unique<dd::Package<>>(nrQubits);

  auto originalDD = dd->makeGateDD(dd::Xmat, 2, 1_pc, 0);
  auto matrix = dd->getMatrix(originalDD, nrQubits);
  auto recreatedDD = dd->makeDDFromMatrix(matrix);

  ASSERT_EQ(originalDD, recreatedDD);
}

/**
 * @brief This is a regression test for a long lasting memory leak in the DD
 * package.
 * @details The memory leak was caused by a bug in the normalization routine
 * which was not properly returning a node to the memory manager. This occurred
 * whenever the multiplication of two DDs resulted in a zero terminal.
 */
TEST(DDPackageTest, DDNodeLeakRegressionTest) {
  const auto nqubits = 1U;
  auto dd = std::make_unique<dd::Package<>>(nqubits);

  auto dd1 = dd->makeGateDD(dd::MEAS_ZERO_MAT, nqubits, 0U);
  auto dd2 = dd->makeGateDD(dd::MEAS_ONE_MAT, nqubits, 0U);
  dd->multiply(dd1, dd2);
  dd->garbageCollect(true);
  EXPECT_EQ(dd->mMemoryManager.getStats().numUsed, 0U);
}

/**
 * @brief This is a regression test for a compute table bug with terminals.
 * @details The bug was caused by the assumption that `result.p == nullptr`
 * indicates that the lookup was unsuccessful. However, this is not the case
 * anymore since terminal DD nodes were replaced by a `nullptr` pointer.
 */
TEST(DDPackageTest, CTPerformanceRegressionTest) {
  const auto nqubits = 1U;
  auto dd = std::make_unique<dd::Package<>>(nqubits);

  auto dd1 = dd->makeGateDD(dd::MEAS_ZERO_MAT, nqubits, 0U);
  auto dd2 = dd->makeGateDD(dd::MEAS_ONE_MAT, nqubits, 0U);
  const auto repetitions = 10U;
  for (auto i = 0U; i < repetitions; ++i) {
    dd->multiply(dd1, dd2);
  }
  auto& ct = dd->matrixMatrixMultiplication;
  EXPECT_EQ(ct.getStats().lookups, repetitions);
  EXPECT_EQ(ct.getStats().hits, repetitions - 1U);

  // This additional check makes sure that no nodes are leaked.
  dd->garbageCollect(true);
  EXPECT_EQ(dd->mMemoryManager.getStats().numUsed, 0U);
}

TEST(DDPackageTest, DataStructureStatistics) {
  const auto nqubits = 1U;
  auto dd = std::make_unique<dd::Package<>>(nqubits);
  const auto stats = dd::getDataStructureStatistics(dd.get());

  EXPECT_EQ(stats["vNode"]["size_B"], 64U);
  EXPECT_EQ(stats["vNode"]["alignment_B"], 8U);
  EXPECT_EQ(stats["mNode"]["size_B"], 112U);
  EXPECT_EQ(stats["mNode"]["alignment_B"], 8U);
  EXPECT_EQ(stats["dNode"]["size_B"], 112U);
  EXPECT_EQ(stats["dNode"]["alignment_B"], 8U);
  EXPECT_EQ(stats["vEdge"]["size_B"], 24U);
  EXPECT_EQ(stats["vEdge"]["alignment_B"], 8U);
  EXPECT_EQ(stats["mEdge"]["size_B"], 24U);
  EXPECT_EQ(stats["mEdge"]["alignment_B"], 8U);
  EXPECT_EQ(stats["dEdge"]["size_B"], 24U);
  EXPECT_EQ(stats["dEdge"]["alignment_B"], 8U);
  EXPECT_EQ(stats["RealNumber"]["size_B"], 24U);
  EXPECT_EQ(stats["RealNumber"]["alignment_B"], 8U);
}

TEST(DDPackageTest, DDStatistics) {
  const auto nqubits = 2U;
  auto dd = std::make_unique<dd::Package<>>(nqubits);
  const auto dummyGate = dd->makeGateDD(dd::X_MAT, nqubits, 0U);
  EXPECT_NE(dummyGate.p, nullptr);
  const auto stats = dd::getStatistics(dd.get(), true);

  std::cout << stats.dump(2) << "\n";
  EXPECT_TRUE(stats.contains("vector"));
  ASSERT_TRUE(stats.contains("matrix"));
  EXPECT_TRUE(stats.contains("density_matrix"));
  EXPECT_TRUE(stats.contains("real_numbers"));
  EXPECT_TRUE(stats.contains("compute_tables"));
  const auto& matrixStats = stats["matrix"];
  ASSERT_TRUE(matrixStats.contains("unique_table"));
  const auto& uniqueTableStats = matrixStats["unique_table"];
  EXPECT_TRUE(uniqueTableStats.contains("0"));
  EXPECT_TRUE(uniqueTableStats.contains("1"));
  EXPECT_TRUE(uniqueTableStats.contains("total"));
  ASSERT_TRUE(uniqueTableStats["0"].contains("num_buckets"));
  EXPECT_GT(uniqueTableStats["0"]["num_buckets"], 0);
  ASSERT_TRUE(uniqueTableStats["total"].contains("num_buckets"));
  EXPECT_GT(uniqueTableStats["total"]["num_buckets"], 0);
}

TEST(DDPackageTest, ReduceAncillaRegression) {
  auto dd = std::make_unique<dd::Package<>>(2);
  const auto inputMatrix =
      dd::CMat{{1, 1, 1, 1}, {1, -1, 1, -1}, {1, 1, -1, -1}, {1, -1, -1, 1}};
  auto inputDD = dd->makeDDFromMatrix(inputMatrix);
  dd->incRef(inputDD);
  const auto outputDD = dd->reduceAncillae(inputDD, {true, false});

  const auto outputMatrix = outputDD.getMatrix();
  const auto expected =
      dd::CMat{{1, 0, 1, 0}, {1, 0, 1, 0}, {1, 0, -1, 0}, {1, 0, -1, 0}};

  EXPECT_EQ(outputMatrix, expected);
}<|MERGE_RESOLUTION|>--- conflicted
+++ resolved
@@ -61,19 +61,10 @@
   ASSERT_EQ(bellState.getValueByPath("10"), 0.);
   ASSERT_EQ(bellState.getValueByPath("11"), dd::SQRT2_2);
 
-<<<<<<< HEAD
-  ASSERT_EQ(dd->getValueByIndex(bellState, 0),
-            (dd::ComplexValue{dd::SQRT2_2, 0}));
-  ASSERT_EQ(dd->getValueByIndex(bellState, 1), (dd::ComplexValue{0, 0}));
-  ASSERT_EQ(dd->getValueByIndex(bellState, 2), (dd::ComplexValue{0, 0}));
-  ASSERT_EQ(dd->getValueByIndex(bellState, 3),
-            (dd::ComplexValue{dd::SQRT2_2, 0}));
-=======
   ASSERT_EQ(bellState.getValueByIndex(0), dd::SQRT2_2);
   ASSERT_EQ(bellState.getValueByIndex(1), 0.);
   ASSERT_EQ(bellState.getValueByIndex(2), 0.);
   ASSERT_EQ(bellState.getValueByIndex(3), dd::SQRT2_2);
->>>>>>> fc7d8660
 
   auto goalState =
       dd::CVec{{dd::SQRT2_2, 0.}, {0., 0.}, {0., 0.}, {dd::SQRT2_2, 0.}};
@@ -143,15 +134,9 @@
 
   for (dd::Qubit qubit = 0; qubit < 7; ++qubit) {
     ASSERT_NEAR(
-<<<<<<< HEAD
-        dd->getValueByIndex(qftState, static_cast<std::size_t>(qubit)).r,
-        0.5 * dd::SQRT2_2, dd::RealNumber::eps);
-    ASSERT_EQ(dd->getValueByIndex(qftState, static_cast<std::size_t>(qubit)).i,
-=======
         qftState.getValueByIndex(static_cast<std::size_t>(qubit)).real(),
         0.5 * dd::SQRT2_2, dd::RealNumber::eps);
     ASSERT_EQ(qftState.getValueByIndex(static_cast<std::size_t>(qubit)).imag(),
->>>>>>> fc7d8660
               0);
   }
 
@@ -278,11 +263,7 @@
   auto xGate = dd->makeGateDD(dd::X_MAT, 2, 1_nc, 0);
   auto zeroState = dd->makeZeroState(2);
   auto state01 = dd->multiply(xGate, zeroState);
-<<<<<<< HEAD
-  EXPECT_EQ(dd->getValueByIndex(state01, 0b01).r, 1.);
-=======
   EXPECT_EQ(state01.getValueByIndex(0b01).real(), 1.);
->>>>>>> fc7d8660
 }
 
 TEST(DDPackageTest, IdentityTrace) {
@@ -347,42 +328,6 @@
 
   auto bellMatrix = dd->multiply(cxGate, hGate);
 
-<<<<<<< HEAD
-  ASSERT_EQ(dd->getValueByPath(bellMatrix, "00"),
-            (dd::ComplexValue{dd::SQRT2_2, 0}));
-  ASSERT_EQ(dd->getValueByPath(bellMatrix, "02"), (dd::ComplexValue{0, 0}));
-  ASSERT_EQ(dd->getValueByPath(bellMatrix, "20"), (dd::ComplexValue{0, 0}));
-  ASSERT_EQ(dd->getValueByPath(bellMatrix, "22"),
-            (dd::ComplexValue{dd::SQRT2_2, 0}));
-
-  ASSERT_EQ(dd->getValueByIndex(bellMatrix, 0, 0),
-            (dd::ComplexValue{dd::SQRT2_2, 0}));
-  ASSERT_EQ(dd->getValueByIndex(bellMatrix, 1, 0), (dd::ComplexValue{0, 0}));
-  ASSERT_EQ(dd->getValueByIndex(bellMatrix, 2, 0), (dd::ComplexValue{0, 0}));
-  ASSERT_EQ(dd->getValueByIndex(bellMatrix, 3, 0),
-            (dd::ComplexValue{dd::SQRT2_2, 0}));
-
-  ASSERT_EQ(dd->getValueByIndex(bellMatrix, 0, 1), (dd::ComplexValue{0, 0}));
-  ASSERT_EQ(dd->getValueByIndex(bellMatrix, 1, 1),
-            (dd::ComplexValue{dd::SQRT2_2, 0}));
-  ASSERT_EQ(dd->getValueByIndex(bellMatrix, 2, 1),
-            (dd::ComplexValue{dd::SQRT2_2, 0}));
-  ASSERT_EQ(dd->getValueByIndex(bellMatrix, 3, 1), (dd::ComplexValue{0, 0}));
-
-  ASSERT_EQ(dd->getValueByIndex(bellMatrix, 0, 2),
-            (dd::ComplexValue{dd::SQRT2_2, 0}));
-  ASSERT_EQ(dd->getValueByIndex(bellMatrix, 1, 2), (dd::ComplexValue{0, 0}));
-  ASSERT_EQ(dd->getValueByIndex(bellMatrix, 2, 2), (dd::ComplexValue{0, 0}));
-  ASSERT_EQ(dd->getValueByIndex(bellMatrix, 3, 2),
-            (dd::ComplexValue{-dd::SQRT2_2, 0}));
-
-  ASSERT_EQ(dd->getValueByIndex(bellMatrix, 0, 3), (dd::ComplexValue{0, 0}));
-  ASSERT_EQ(dd->getValueByIndex(bellMatrix, 1, 3),
-            (dd::ComplexValue{dd::SQRT2_2, 0}));
-  ASSERT_EQ(dd->getValueByIndex(bellMatrix, 2, 3),
-            (dd::ComplexValue{-dd::SQRT2_2, 0}));
-  ASSERT_EQ(dd->getValueByIndex(bellMatrix, 3, 3), (dd::ComplexValue{0, 0}));
-=======
   bellMatrix.printMatrix();
 
   ASSERT_EQ(bellMatrix.getValueByPath("00"), dd::SQRT2_2);
@@ -409,7 +354,6 @@
   ASSERT_EQ(bellMatrix.getValueByIndex(1, 3), dd::SQRT2_2);
   ASSERT_EQ(bellMatrix.getValueByIndex(2, 3), -dd::SQRT2_2);
   ASSERT_EQ(bellMatrix.getValueByIndex(3, 3), 0.);
->>>>>>> fc7d8660
 
   auto goalRow0 =
       dd::CVec{{dd::SQRT2_2, 0.}, {0., 0.}, {dd::SQRT2_2, 0.}, {0., 0.}};
@@ -420,11 +364,7 @@
   auto goalRow3 =
       dd::CVec{{dd::SQRT2_2, 0.}, {0., 0.}, {-dd::SQRT2_2, 0.}, {0., 0.}};
   auto goalMatrix = dd::CMat{goalRow0, goalRow1, goalRow2, goalRow3};
-<<<<<<< HEAD
-  ASSERT_EQ(dd->getMatrix(bellMatrix, nrQubits), goalMatrix);
-=======
   ASSERT_EQ(bellMatrix.getMatrix(), goalMatrix);
->>>>>>> fc7d8660
 
   export2Dot(bellMatrix, "bell_matrix_colored_labels.dot", true, true, false,
              false, false);
@@ -538,12 +478,11 @@
   EXPECT_THROW(dd->deserialize<dd::mNode>(ss), std::runtime_error);
 }
 
-<<<<<<< HEAD
 TEST(DDPackageTest, TestConsistency) {
   auto dd = std::make_unique<dd::Package<>>(2);
 
-  auto hGate = dd->makeGateDD(dd::Hmat, 2, 1);
-  auto cxGate = dd->makeGateDD(dd::Xmat, 2, 1_pc, 0);
+  auto hGate = dd->makeGateDD(dd::H_MAT, 2, 1);
+  auto cxGate = dd->makeGateDD(dd::X_MAT, 2, 1_pc, 0);
   auto zeroState = dd->makeZeroState(2);
 
   auto bellMatrix = dd->multiply(cxGate, hGate);
@@ -566,8 +505,8 @@
 TEST(DDPackageTest, TestLocalInconsistency) {
   auto dd = std::make_unique<dd::Package<>>(3);
 
-  auto hGate = dd->makeGateDD(dd::Hmat, 2, 0);
-  auto cxGate = dd->makeGateDD(dd::Xmat, 2, 0_pc, 1);
+  auto hGate = dd->makeGateDD(dd::H_MAT, 2, 0);
+  auto cxGate = dd->makeGateDD(dd::X_MAT, 2, 0_pc, 1);
   auto zeroState = dd->makeZeroState(2);
 
   auto bellState = dd->multiply(dd->multiply(cxGate, hGate), zeroState);
@@ -588,43 +527,6 @@
   local = dd->isLocallyConsistent(bellState);
   EXPECT_FALSE(local);
   bellState.p->e[0].w.r->ref = 1;
-=======
-TEST(DDPackageTest, Extend) {
-  auto dd = std::make_unique<dd::Package<>>(4);
-
-  auto id = dd->makeIdent(3);
-  EXPECT_EQ(id.p->v, 2);
-  EXPECT_EQ(id.p->e[0], id.p->e[3]);
-  EXPECT_EQ(id.p->e[1], id.p->e[2]);
-  EXPECT_TRUE(id.p->isIdentity());
-
-  auto ext = dd->extend(id, 0, 1);
-  EXPECT_EQ(ext.p->v, 3);
-  EXPECT_EQ(ext.p->e[0], ext.p->e[3]);
-  EXPECT_EQ(ext.p->e[1], ext.p->e[2]);
-  EXPECT_TRUE(ext.p->isIdentity());
-}
-
-TEST(DDPackageTest, Identity) {
-  auto dd = std::make_unique<dd::Package<>>(4);
-
-  EXPECT_TRUE(dd->makeIdent(0).isOneTerminal());
-
-  auto id3 = dd->makeIdent(3);
-  EXPECT_EQ(dd->makeIdent(0, 2), id3);
-  const auto& table = dd->getIdentityTable();
-  EXPECT_NE(table[2].p, nullptr);
-
-  auto id2 = dd->makeIdent(0, 1); // should be found in idTable
-  EXPECT_EQ(dd->makeIdent(2), id2);
-
-  auto id4 = dd->makeIdent(0, 3); // should use id3 and extend it
-  EXPECT_EQ(dd->makeIdent(0, 3), id4);
-  EXPECT_NE(table[3].p, nullptr);
-
-  auto idCached = dd->makeIdent(4);
-  EXPECT_EQ(id4, idCached);
->>>>>>> fc7d8660
 }
 
 TEST(DDPackageTest, Ancillaries) {
@@ -715,11 +617,7 @@
   dd->incRef(bellMatrix);
   reducedBellMatrix =
       dd->reduceGarbage(bellMatrix, {false, true, false, false});
-<<<<<<< HEAD
   auto mat = dd->getMatrix(reducedBellMatrix, 2);
-=======
-  auto mat = reducedBellMatrix.getMatrix();
->>>>>>> fc7d8660
   auto zero = dd::CVec{{0., 0.}, {0., 0.}, {0., 0.}, {0., 0.}};
   EXPECT_EQ(mat[2], zero);
   EXPECT_EQ(mat[3], zero);
@@ -727,11 +625,7 @@
   dd->incRef(bellMatrix);
   reducedBellMatrix =
       dd->reduceGarbage(bellMatrix, {true, false, false, false});
-<<<<<<< HEAD
   mat = dd->getMatrix(reducedBellMatrix, 2);
-=======
-  mat = reducedBellMatrix.getMatrix();
->>>>>>> fc7d8660
   EXPECT_EQ(mat[1], zero);
   EXPECT_EQ(mat[3], zero);
 
@@ -758,7 +652,7 @@
 
 TEST(DDPackageTest, InvalidDecRef) {
   auto dd = std::make_unique<dd::Package<>>(2);
-  auto e = dd->makeGateDD(dd::Hmat, 2, 0);
+  auto e = dd->makeGateDD(dd::H_MAT, 2, 0);
   EXPECT_DEBUG_DEATH(
       dd->decRef(e),
       "Reference count of Node must not be zero before decrement");
@@ -768,7 +662,7 @@
   auto dd = std::make_unique<dd::Package<>>(1);
 
   // one node in unique table of variable 0
-  auto xGate = dd->makeGateDD(dd::Xmat, 1, 0);
+  auto xGate = dd->makeGateDD(dd::X_MAT, 1, 0);
 
   const auto& unique = dd->mUniqueTable.getTables();
   const auto& table = unique[0];
@@ -780,11 +674,7 @@
   dd->reset();
   // after clearing the tables, they should be empty
   EXPECT_EQ(table[ihash], nullptr);
-<<<<<<< HEAD
-  xGate = dd->makeGateDD(dd::Xmat, 1, 0);
-=======
-  dd->makeIdent(1);
->>>>>>> fc7d8660
+  xGate = dd->makeGateDD(dd::X_MAT, 1, 0);
   const auto* node2 = table[ihash];
   // after recreating the DD, it should receive the same node
   EXPECT_EQ(node2, node);
@@ -792,7 +682,7 @@
 
 TEST(DDPackageTest, MaxRefCount) {
   auto dd = std::make_unique<dd::Package<>>(1);
-  auto e = dd->makeGateDD(dd::Xmat, 1, 0);
+  auto e = dd->makeGateDD(dd::X_MAT, 1, 0);
   // ref count saturates at this value
   e.p->ref = std::numeric_limits<decltype(e.p->ref)>::max();
   dd->incRef(e);
@@ -869,17 +759,9 @@
   EXPECT_TRUE(dd->kronecker(zero, one).isZeroTerminal());
   EXPECT_TRUE(dd->kronecker(one, one).isOneTerminal());
 
-<<<<<<< HEAD
-  dd->debugnode(one.p);
-  const dd::ComplexValue cOne{1.0, 0.0};
-  EXPECT_EQ(dd->getValueByPath(one, ""), cOne);
-  EXPECT_EQ(dd->getValueByIndex(one, 0), cOne);
-  EXPECT_EQ(dd->getValueByIndex(dd::mEdge::one, 0, 0), cOne);
-=======
   EXPECT_EQ(one.getValueByPath(""), 1.);
   EXPECT_EQ(one.getValueByIndex(0), 1.);
   EXPECT_EQ(dd::mEdge::one().getValueByIndex(0, 0), 1.);
->>>>>>> fc7d8660
 
   EXPECT_EQ(dd->innerProduct(zero, zero), dd::ComplexValue(0.));
 }
@@ -907,7 +789,7 @@
   // create a Hadamard gate on the middle qubit
   auto h = dd->makeGateDD(dd::H_MAT, 2U, 1U);
   // create a single qubit identity
-  auto id = dd->makeIdent(1U);
+  auto id = dd->makeIdent();
   // kronecker both DDs
   const auto combined = dd->kronecker(h, id);
   const auto matrix = combined.getMatrix();
@@ -1695,11 +1577,7 @@
 
   auto dd = std::make_unique<dd::Package<>>(nrQubits);
   const auto zeroState = dd->makeZeroState(nrQubits - 1);
-<<<<<<< HEAD
-  const auto xGate = dd->makeGateDD(dd::Xmat, nrQubits, 1);
-=======
-  const auto xGate = dd->makeGateDD(dd::X_MAT, nrQubits, 0);
->>>>>>> fc7d8660
+  const auto xGate = dd->makeGateDD(dd::X_MAT, nrQubits, 1);
 
   EXPECT_ANY_THROW(dd->expectationValue(xGate, zeroState));
 }
@@ -1712,11 +1590,7 @@
   const auto dd = std::make_unique<dd::Package<>>(nrQubits);
   const auto matDD = dd->makeDDFromMatrix(inputMatrix);
 
-<<<<<<< HEAD
   const auto outputMatrix = dd->getMatrix(matDD, nrQubits);
-=======
-  const auto outputMatrix = matDD.getMatrix();
->>>>>>> fc7d8660
 
   EXPECT_EQ(inputMatrix, outputMatrix);
 }
@@ -1728,11 +1602,7 @@
   const auto nrQubits = 2U;
   const auto dd = std::make_unique<dd::Package<>>(nrQubits);
   const auto matDD = dd->makeDDFromMatrix(inputMatrix);
-<<<<<<< HEAD
   const auto outputMatrix = dd->getMatrix(matDD, nrQubits);
-=======
-  const auto outputMatrix = matDD.getMatrix();
->>>>>>> fc7d8660
 
   EXPECT_EQ(inputMatrix, outputMatrix);
 }
@@ -1746,11 +1616,7 @@
   const auto nrQubits = 2U;
   const auto dd = std::make_unique<dd::Package<>>(nrQubits);
   const auto matDD = dd->makeDDFromMatrix(inputMatrix);
-<<<<<<< HEAD
   const auto outputMatrix = dd->getMatrix(matDD, nrQubits);
-=======
-  const auto outputMatrix = matDD.getMatrix();
->>>>>>> fc7d8660
 
   EXPECT_EQ(inputMatrix, outputMatrix);
 }
@@ -1766,11 +1632,7 @@
   const auto dd = std::make_unique<dd::Package<>>(nrQubits);
   const auto matDD = dd->makeDDFromMatrix(inputMatrix);
 
-<<<<<<< HEAD
   const auto outputMatrix = dd->getMatrix(matDD, nrQubits);
-=======
-  const auto outputMatrix = matDD.getMatrix();
->>>>>>> fc7d8660
 
   EXPECT_EQ(inputMatrix, outputMatrix);
 }
@@ -2007,13 +1869,8 @@
     }
   }
 
-<<<<<<< HEAD
   auto identity = dd->makeIdent();
-  auto rzzZero = dd->makeRZZDD(2, 0, 1, 0.);
-=======
-  auto identity = dd->makeIdent(2);
   auto rzzZero = dd->makeTwoQubitGateDD(dd::rzzMat(0.), 2, 0, 1);
->>>>>>> fc7d8660
   EXPECT_EQ(rzzZero, identity);
 
   auto rzzTwoPi = dd->makeTwoQubitGateDD(dd::rzzMat(2 * dd::PI), 2, 0, 1);
@@ -2059,13 +1916,8 @@
     }
   }
 
-<<<<<<< HEAD
   auto identity = dd->makeIdent();
-  auto ryyZero = dd->makeRYYDD(2, 0, 1, 0.);
-=======
-  auto identity = dd->makeIdent(2);
   auto ryyZero = dd->makeTwoQubitGateDD(dd::ryyMat(0.), 2, 0, 1);
->>>>>>> fc7d8660
   EXPECT_EQ(ryyZero, identity);
 
   auto ryyPi = dd->makeTwoQubitGateDD(dd::ryyMat(dd::PI), 2, 0, 1);
@@ -2105,13 +1957,8 @@
     }
   }
 
-<<<<<<< HEAD
   auto identity = dd->makeIdent();
-  auto rxxZero = dd->makeRXXDD(2, 0, 1, 0.);
-=======
-  auto identity = dd->makeIdent(2);
   auto rxxZero = dd->makeTwoQubitGateDD(dd::rxxMat(0.), 2, 0, 1);
->>>>>>> fc7d8660
   EXPECT_EQ(rxxZero, identity);
 
   auto rxxPi = dd->makeTwoQubitGateDD(dd::rxxMat(dd::PI), 2, 0, 1);
@@ -2149,13 +1996,8 @@
     }
   }
 
-<<<<<<< HEAD
   auto identity = dd->makeIdent();
-  auto rzxZero = dd->makeRZXDD(2, 0, 1, 0.);
-=======
-  auto identity = dd->makeIdent(2);
   auto rzxZero = dd->makeTwoQubitGateDD(dd::rzxMat(0.), 2, 0, 1);
->>>>>>> fc7d8660
   EXPECT_EQ(rzxZero, identity);
 
   auto rzxPi = dd->makeTwoQubitGateDD(dd::rzxMat(dd::PI), 2, 0, 1);
@@ -2355,7 +2197,7 @@
 
   auto dd = std::make_unique<dd::Package<>>(nrQubits);
 
-  auto originalDD = dd->makeGateDD(dd::Xmat, 2, 1_pc, 0);
+  auto originalDD = dd->makeGateDD(dd::X_MAT, 2, 1_pc, 0);
   auto matrix = dd->getMatrix(originalDD, nrQubits);
   auto recreatedDD = dd->makeDDFromMatrix(matrix);
 
