#include "QuantumComputation.hpp"
#include "dd/DDpackageConfig.hpp"
#include "dd/NoiseFunctionality.hpp"
#include "dd/Operations.hpp"

#include "gtest/gtest.h"
#include <random>

using namespace qc;

struct StochasticNoiseSimulatorDDPackageConfig : public dd::DDPackageConfig {
  static constexpr std::size_t STOCHASTIC_CACHE_OPS = OpType::OpCount;
};

using StochasticNoiseTestPackage =
    dd::Package<StochasticNoiseSimulatorDDPackageConfig>;

struct DensityMatrixSimulatorDDPackageConfig : public dd::DDPackageConfig {
  static constexpr std::size_t UT_DM_NBUCKET = 65536U;
  static constexpr std::size_t UT_DM_INITIAL_ALLOCATION_SIZE = 4096U;

  static constexpr std::size_t CT_DM_DM_MULT_NBUCKET = 16384U;
  static constexpr std::size_t CT_DM_ADD_NBUCKET = 16384U;
  static constexpr std::size_t CT_DM_NOISE_NBUCKET = 4096U;

  static constexpr std::size_t UT_MAT_NBUCKET = 16384U;
  static constexpr std::size_t CT_MAT_ADD_NBUCKET = 4096U;
  static constexpr std::size_t CT_VEC_ADD_NBUCKET = 4096U;
  static constexpr std::size_t CT_MAT_TRANS_NBUCKET = 4096U;
  static constexpr std::size_t CT_MAT_CONJ_TRANS_NBUCKET = 4096U;

  static constexpr std::size_t CT_MAT_MAT_MULT_NBUCKET = 1U;
  static constexpr std::size_t CT_MAT_VEC_MULT_NBUCKET = 1U;
  static constexpr std::size_t UT_VEC_NBUCKET = 1U;
  static constexpr std::size_t UT_VEC_INITIAL_ALLOCATION_SIZE = 1U;
  static constexpr std::size_t UT_MAT_INITIAL_ALLOCATION_SIZE = 1U;
  static constexpr std::size_t CT_VEC_KRON_NBUCKET = 1U;
  static constexpr std::size_t CT_MAT_KRON_NBUCKET = 1U;
  static constexpr std::size_t CT_VEC_INNER_PROD_NBUCKET = 1U;
  static constexpr std::size_t STOCHASTIC_CACHE_OPS = 1U;
};

using DensityMatrixTestPackage =
    dd::Package<DensityMatrixSimulatorDDPackageConfig>;

class DDNoiseFunctionalityTest : public ::testing::Test {
protected:
  void SetUp() override {
    using namespace qc::literals;

    // circuit taken from https://github.com/pnnl/qasmbench
    qc.addQubitRegister(4U);
    qc.x(0);
    qc.x(1);
    qc.h(3);
    qc.cx(2, 3);
    qc.t(0);
    qc.t(1);
    qc.t(2);
    qc.tdg(3);
    qc.cx(0, 1);
    qc.cx(2, 3);
    qc.cx(3, 0);
    qc.cx(1, 2);
    qc.cx(0, 1);
    qc.cx(2, 3);
    qc.tdg(0);
    qc.tdg(1);
    qc.tdg(2);
    qc.t(3);
    qc.cx(0, 1);
    qc.cx(2, 3);
    qc.s(3);
    qc.cx(3, 0);
    qc.h(3);
  }

  qc::QuantumComputation qc{};
  size_t stochRuns = 1000U;
};

TEST_F(DDNoiseFunctionalityTest, DetSimulateAdder4TrackAPD) {
  const dd::SparsePVecStrKeys reference = {
      {"0000", 0.0969332192741}, {"1000", 0.0907888041538},
      {"0100", 0.0141409660985}, {"1100", 0.0092413539333},
      {"0010", 0.0238203475524}, {"1010", 0.0235097990017},
      {"0110", 0.0244576087400}, {"1110", 0.0116282811276},
      {"0001", 0.1731941264570}, {"1001", 0.4145855071998},
      {"0101", 0.0138062113213}, {"1101", 0.0184033482066},
      {"0011", 0.0242454336917}, {"1011", 0.0262779844799},
      {"0111", 0.0239296920989}, {"1111", 0.0110373166627}};

<<<<<<< HEAD
  const std::array<std::array<dd::SparsePVecStrKeys, 2>, 2> results{};
  auto dd = std::make_unique<DensityMatrixTestPackage>(qc.getNqubits());
=======
  std::array<std::array<dd::SparsePVecStrKeys, 2>, 2> results{};
  for (const auto useDensityMatrixType : {false, true}) {
    for (const auto applyNoiseSequentially : {false, true}) {
      auto dd = std::make_unique<DensityMatrixTestPackage>(qc.getNqubits());

      auto rootEdge = dd->makeZeroDensityOperator(qc.getNqubits());
      dd->incRef(rootEdge);

      const auto noiseEffects = {dd::AmplitudeDamping, dd::PhaseFlip,
                                 dd::Depolarization, dd::Identity};

      auto deterministicNoiseFunctionality =
          dd::DeterministicNoiseFunctionality(
              dd, qc.getNqubits(), 0.01, 0.02, 0.02, 0.04, noiseEffects,
              useDensityMatrixType, applyNoiseSequentially);

      for (auto const& op : qc) {
        dd->applyOperationToDensity(rootEdge, dd::getDD(op.get(), *dd),
                                    useDensityMatrixType);
        deterministicNoiseFunctionality.applyNoiseEffects(rootEdge, op);
      }
>>>>>>> 20510d5c

  auto rootEdge = dd->makeZeroDensityOperator(qc.getNqubits());
  dd->incRef(rootEdge);

  const auto noiseEffects = {dd::AmplitudeDamping, dd::PhaseFlip,
                             dd::Depolarization, dd::Identity};

  auto deterministicNoiseFunctionality = dd::DeterministicNoiseFunctionality(
      dd, qc.getNqubits(), 0.01, 0.02, 0.02, 0.04, noiseEffects);

  for (auto const& op : qc) {
    dd->applyOperationToDensity(rootEdge, dd::getDD(op.get(), dd));
    deterministicNoiseFunctionality.applyNoiseEffects(rootEdge, op);
  }

  const auto m = rootEdge.getSparseProbabilityVectorStrKeys(0.001);

  // Expect that all results are the same
  static constexpr fp TOLERANCE = 1e-10;
  for (const auto& result : results) {
    for (const auto& j : result) {
      for (const auto& [key, value] : j) {
        EXPECT_NEAR(value, reference.at(key), TOLERANCE);
      }
    }
  }
}

TEST_F(DDNoiseFunctionalityTest, testingMeasure) {
  std::mt19937_64 mt{0}; // NOLINT(cert-msc51-cpp)

  qc::QuantumComputation qcOp{};

  qcOp.addQubitRegister(1U);
  qcOp.h(0);

  auto dd = std::make_unique<DensityMatrixTestPackage>(qcOp.getNqubits());

  auto rootEdge = dd->makeZeroDensityOperator(qcOp.getNqubits());
  dd->incRef(rootEdge);

  auto deterministicNoiseFunctionality = dd::DeterministicNoiseFunctionality(
      dd, qcOp.getNqubits(), 0.01, 0.02, 0.02, 0.04, {});

  for (auto const& op : qcOp) {
    dd->applyOperationToDensity(rootEdge, dd::getDD(op.get(), dd));
    deterministicNoiseFunctionality.applyNoiseEffects(rootEdge, op);
  }
  char result = '2';

  auto tmp = rootEdge.getSparseProbabilityVectorStrKeys();

  const double tolerance = 1e-10;

  EXPECT_NEAR(tmp["0"], 0.5, tolerance);
  EXPECT_NEAR(tmp["1"], 0.5, tolerance);

  std::tie(rootEdge, result) = dd->measureOneCollapsing(rootEdge, 0, mt);

  auto tmp0 = rootEdge.getSparseProbabilityVectorStrKeys();

  EXPECT_TRUE(fabs(tmp0["0"] - 1) < tolerance ||
              fabs(tmp0["1"] - 1) < tolerance);
}

TEST_F(DDNoiseFunctionalityTest, StochSimulateAdder4TrackAPD) {
  auto dd = std::make_unique<StochasticNoiseTestPackage>(qc.getNqubits());

  std::map<std::string, double, std::less<>> measSummary = {
      {"0000", 0.}, {"0001", 0.}, {"0010", 0.}, {"0011", 0.}, {"0100", 0.},
      {"0101", 0.}, {"0110", 0.}, {"0111", 0.}, {"1000", 0.}, {"1001", 0.},
      {"1010", 0.}, {"1011", 0.}, {"1100", 0.}, {"1101", 0.}};

  const auto noiseEffects = {dd::AmplitudeDamping, dd::PhaseFlip, dd::Identity,
                             dd::Depolarization};

  auto stochasticNoiseFunctionality = dd::StochasticNoiseFunctionality(
      dd, qc.getNqubits(), 0.01, 0.02, 2., noiseEffects);

  for (size_t i = 0U; i < stochRuns; i++) {
    auto rootEdge = dd->makeZeroState(qc.getNqubits());
    dd->incRef(rootEdge);

    for (auto const& op : qc) {
      auto operation = dd::getDD(op.get(), *dd);
      auto usedQubits = op->getUsedQubits();
      stochasticNoiseFunctionality.applyNoiseOperation(
          usedQubits, operation, rootEdge, qc.getGenerator());
    }

    const auto amplitudes = rootEdge.getVector();
    for (size_t m = 0U; m < amplitudes.size(); m++) {
      auto state = std::bitset<4U>(m).to_string();
      std::reverse(state.begin(), state.end());
      const auto amplitude = amplitudes[m];
      const auto prob = std::norm(amplitude);
      measSummary[state] += prob / static_cast<double>(stochRuns);
    }
  }

  const double tolerance = 0.1;
  EXPECT_NEAR(measSummary["0000"], 0.09693321927412533, tolerance);
  EXPECT_NEAR(measSummary["0001"], 0.09078880415385877, tolerance);
  EXPECT_NEAR(measSummary["0010"], 0.01414096609854787, tolerance);
  EXPECT_NEAR(measSummary["0100"], 0.02382034755245074, tolerance);
  EXPECT_NEAR(measSummary["0101"], 0.023509799001774703, tolerance);
  EXPECT_NEAR(measSummary["0110"], 0.02445760874001203, tolerance);
  EXPECT_NEAR(measSummary["0111"], 0.011628281127642115, tolerance);
  EXPECT_NEAR(measSummary["1000"], 0.1731941264570172, tolerance);
  EXPECT_NEAR(measSummary["1001"], 0.41458550719988047, tolerance);
  EXPECT_NEAR(measSummary["1010"], 0.013806211321349706, tolerance);
  EXPECT_NEAR(measSummary["1011"], 0.01840334820660922, tolerance);
  EXPECT_NEAR(measSummary["1100"], 0.024245433691737584, tolerance);
  EXPECT_NEAR(measSummary["1101"], 0.026277984479993615, tolerance);
  EXPECT_NEAR(measSummary["1110"], 0.023929692098939092, tolerance);
  EXPECT_NEAR(measSummary["1111"], 0.011037316662706232, tolerance);
}

TEST_F(DDNoiseFunctionalityTest, StochSimulateAdder4IdentiyError) {
  auto dd = std::make_unique<StochasticNoiseTestPackage>(qc.getNqubits());

  std::map<std::string, double, std::less<>> measSummary = {
      {"0000", 0.}, {"0001", 0.}, {"0010", 0.}, {"0011", 0.}, {"0100", 0.},
      {"0101", 0.}, {"0110", 0.}, {"0111", 0.}, {"1000", 0.}, {"1001", 0.},
      {"1010", 0.}, {"1011", 0.}, {"1100", 0.}, {"1101", 0.}};

  const auto noiseEffects = {dd::Identity};

  auto stochasticNoiseFunctionality = dd::StochasticNoiseFunctionality(
      dd, qc.getNqubits(), 0.01, 0.02, 2., noiseEffects);

  for (size_t i = 0U; i < stochRuns; i++) {
    auto rootEdge = dd->makeZeroState(qc.getNqubits());
    dd->incRef(rootEdge);

    for (auto const& op : qc) {
      auto operation = dd::getDD(op.get(), *dd);
      auto usedQubits = op->getUsedQubits();
      stochasticNoiseFunctionality.applyNoiseOperation(
          op->getUsedQubits(), operation, rootEdge, qc.getGenerator());
    }

    const auto amplitudes = rootEdge.getVector();
    for (size_t m = 0U; m < amplitudes.size(); m++) {
      auto state = std::bitset<4U>(m).to_string();
      std::reverse(state.begin(), state.end());
      const auto amplitude = amplitudes[m];
      const auto prob = std::norm(amplitude);
      measSummary[state] += prob / static_cast<double>(stochRuns);
    }
  }

  const double tolerance = 0.1;
  EXPECT_NEAR(measSummary["0000"], 0., tolerance);
  EXPECT_NEAR(measSummary["0001"], 0., tolerance);
  EXPECT_NEAR(measSummary["0010"], 0., tolerance);
  EXPECT_NEAR(measSummary["0100"], 0., tolerance);
  EXPECT_NEAR(measSummary["0101"], 0., tolerance);
  EXPECT_NEAR(measSummary["0110"], 0., tolerance);
  EXPECT_NEAR(measSummary["0111"], 0., tolerance);
  EXPECT_NEAR(measSummary["1000"], 0., tolerance);
  EXPECT_NEAR(measSummary["1001"], 1., tolerance);
  EXPECT_NEAR(measSummary["1010"], 0., tolerance);
  EXPECT_NEAR(measSummary["1011"], 0., tolerance);
  EXPECT_NEAR(measSummary["1100"], 0., tolerance);
  EXPECT_NEAR(measSummary["1101"], 0., tolerance);
  EXPECT_NEAR(measSummary["1110"], 0., tolerance);
  EXPECT_NEAR(measSummary["1111"], 0., tolerance);
}

TEST_F(DDNoiseFunctionalityTest, testingUsedQubits) {
  const std::size_t nqubits = 1;
  auto standardOp = StandardOperation(nqubits, 1, qc::Z);
  EXPECT_EQ(standardOp.getUsedQubits().size(), 1);
  EXPECT_TRUE(standardOp.getUsedQubits().count(1));

  auto nonUnitaryOp = NonUnitaryOperation(nqubits, 0, 0);
  EXPECT_EQ(nonUnitaryOp.getUsedQubits().size(), 1);
  EXPECT_TRUE(nonUnitaryOp.getUsedQubits().count(0) == 1U);

  auto compoundOp = qc::CompoundOperation(nqubits);
  compoundOp.emplace_back<qc::StandardOperation>(nqubits, 0, qc::Z);
  compoundOp.emplace_back<qc::StandardOperation>(nqubits, 1, qc::H);
  compoundOp.emplace_back<qc::StandardOperation>(nqubits, 0, qc::X);
  EXPECT_EQ(compoundOp.getUsedQubits().size(), 2);
  EXPECT_TRUE(compoundOp.getUsedQubits().count(0));
  EXPECT_TRUE(compoundOp.getUsedQubits().count(1));

  std::unique_ptr<qc::Operation> xOp =
      std::make_unique<qc::StandardOperation>(nqubits, 0, qc::X);
  auto classicalControlledOp =
      qc::ClassicControlledOperation(xOp, std::pair{0, nqubits}, 1U);
  EXPECT_EQ(classicalControlledOp.getUsedQubits().size(), 1);
  EXPECT_TRUE(classicalControlledOp.getUsedQubits().count(0) == 1U);
}<|MERGE_RESOLUTION|>--- conflicted
+++ resolved
@@ -90,32 +90,8 @@
       {"0011", 0.0242454336917}, {"1011", 0.0262779844799},
       {"0111", 0.0239296920989}, {"1111", 0.0110373166627}};
 
-<<<<<<< HEAD
   const std::array<std::array<dd::SparsePVecStrKeys, 2>, 2> results{};
   auto dd = std::make_unique<DensityMatrixTestPackage>(qc.getNqubits());
-=======
-  std::array<std::array<dd::SparsePVecStrKeys, 2>, 2> results{};
-  for (const auto useDensityMatrixType : {false, true}) {
-    for (const auto applyNoiseSequentially : {false, true}) {
-      auto dd = std::make_unique<DensityMatrixTestPackage>(qc.getNqubits());
-
-      auto rootEdge = dd->makeZeroDensityOperator(qc.getNqubits());
-      dd->incRef(rootEdge);
-
-      const auto noiseEffects = {dd::AmplitudeDamping, dd::PhaseFlip,
-                                 dd::Depolarization, dd::Identity};
-
-      auto deterministicNoiseFunctionality =
-          dd::DeterministicNoiseFunctionality(
-              dd, qc.getNqubits(), 0.01, 0.02, 0.02, 0.04, noiseEffects,
-              useDensityMatrixType, applyNoiseSequentially);
-
-      for (auto const& op : qc) {
-        dd->applyOperationToDensity(rootEdge, dd::getDD(op.get(), *dd),
-                                    useDensityMatrixType);
-        deterministicNoiseFunctionality.applyNoiseEffects(rootEdge, op);
-      }
->>>>>>> 20510d5c
 
   auto rootEdge = dd->makeZeroDensityOperator(qc.getNqubits());
   dd->incRef(rootEdge);
@@ -127,7 +103,7 @@
       dd, qc.getNqubits(), 0.01, 0.02, 0.02, 0.04, noiseEffects);
 
   for (auto const& op : qc) {
-    dd->applyOperationToDensity(rootEdge, dd::getDD(op.get(), dd));
+    dd->applyOperationToDensity(rootEdge, dd::getDD(op.get(), *dd));
     deterministicNoiseFunctionality.applyNoiseEffects(rootEdge, op);
   }
 
@@ -161,7 +137,7 @@
       dd, qcOp.getNqubits(), 0.01, 0.02, 0.02, 0.04, {});
 
   for (auto const& op : qcOp) {
-    dd->applyOperationToDensity(rootEdge, dd::getDD(op.get(), dd));
+    dd->applyOperationToDensity(rootEdge, dd::getDD(op.get(), *dd));
     deterministicNoiseFunctionality.applyNoiseEffects(rootEdge, op);
   }
   char result = '2';
