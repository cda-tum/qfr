#include "QuantumComputation.hpp"
#include "dd/DDpackageConfig.hpp"
#include "dd/NoiseFunctionality.hpp"
#include "dd/Operations.hpp"

#include "gtest/gtest.h"
#include <random>

using namespace qc;

using StochasticNoiseTestPackage =
    dd::Package<dd::StochasticNoiseSimulatorDDPackageConfig>;

using DensityMatrixTestPackage =
    dd::Package<dd::DensityMatrixSimulatorDDPackageConfig>;

class DDNoiseFunctionalityTest : public ::testing::Test {
protected:
  void SetUp() override {
    using namespace qc::literals;

    // circuit taken from https://github.com/pnnl/qasmbench
    qc.addQubitRegister(4U);
    qc.x(0);
    qc.x(1);
    qc.h(3);
    qc.cx(2, 3);
    qc.t(0);
    qc.t(1);
    qc.t(2);
    qc.tdg(3);
    qc.cx(0, 1);
    qc.cx(2, 3);
    qc.cx(3, 0);
    qc.cx(1, 2);
    qc.cx(0, 1);
    qc.cx(2, 3);
    qc.tdg(0);
    qc.tdg(1);
    qc.tdg(2);
    qc.t(3);
    qc.cx(0, 1);
    qc.cx(2, 3);
    qc.s(3);
    qc.cx(3, 0);
    qc.h(3);
  }

  qc::QuantumComputation qc{};
  size_t stochRuns = 1000U;
};

TEST_F(DDNoiseFunctionalityTest, DetSimulateAdder4TrackAPD) {
  const dd::SparsePVecStrKeys reference = {
      {"0000", 0.0969332192741}, {"1000", 0.0907888041538},
      {"0100", 0.0141409660985}, {"1100", 0.0092413539333},
      {"0010", 0.0238203475524}, {"1010", 0.0235097990017},
      {"0110", 0.0244576087400}, {"1110", 0.0116282811276},
      {"0001", 0.1731941264570}, {"1001", 0.4145855071998},
      {"0101", 0.0138062113213}, {"1101", 0.0184033482066},
      {"0011", 0.0242454336917}, {"1011", 0.0262779844799},
      {"0111", 0.0239296920989}, {"1111", 0.0110373166627}};

  auto dd = std::make_unique<DensityMatrixTestPackage>(qc.getNqubits());

  auto rootEdge = dd->makeZeroDensityOperator(qc.getNqubits());
  dd->incRef(rootEdge);

  const auto* const noiseEffects = "APDI";

  auto deterministicNoiseFunctionality = dd::DeterministicNoiseFunctionality(
      dd, qc.getNqubits(), 0.01, 0.02, 0.02, 0.04, noiseEffects);

  for (auto const& op : qc) {
    dd->applyOperationToDensity(rootEdge, dd::getDD(op.get(), *dd));
    deterministicNoiseFunctionality.applyNoiseEffects(rootEdge, op);
  }

<<<<<<< HEAD
  const auto m =
      rootEdge.getSparseProbabilityVectorStrKeys(qc.getNqubits(), 0.001);
=======
  // Expect that all results are the same
  const auto m = rootEdge.getSparseProbabilityVectorStrKeys(0.001);
  static constexpr fp TOLERANCE = 1e-10;
  for (const auto& [key, value] : m) {
    EXPECT_NEAR(value, reference.at(key), TOLERANCE);
  }
}

TEST_F(DDNoiseFunctionalityTest, DetSimulateAdder4TrackD) {
  const dd::SparsePVecStrKeys reference = {
      {"0000", 0.0332328704931}, {"0001", 0.0683938280189},
      {"0011", 0.0117061689898}, {"0100", 0.0129643065735},
      {"0101", 0.0107812802908}, {"0111", 0.0160082331009},
      {"1000", 0.0328434857577}, {"1001", 0.7370101351171},
      {"1011", 0.0186346925411}, {"1101", 0.0275086747656}};

  auto dd = std::make_unique<DensityMatrixTestPackage>(qc.getNqubits());

  auto rootEdge = dd->makeZeroDensityOperator(qc.getNqubits());
  dd->incRef(rootEdge);

  const auto* const noiseEffects = "D";

  auto deterministicNoiseFunctionality = dd::DeterministicNoiseFunctionality(
      dd, qc.getNqubits(), 0.01, 0.02, 0.02, 0.04, noiseEffects);

  for (auto const& op : qc) {
    dd->applyOperationToDensity(rootEdge, dd::getDD(op.get(), *dd));
    deterministicNoiseFunctionality.applyNoiseEffects(rootEdge, op);
  }
>>>>>>> 45e6cd5c

  // Expect that all results are the same
  const auto m = rootEdge.getSparseProbabilityVectorStrKeys(0.01);
  static constexpr fp TOLERANCE = 1e-10;
  for (const auto& [key, value] : m) {
    EXPECT_NEAR(value, reference.at(key), TOLERANCE);
  }
}

TEST_F(DDNoiseFunctionalityTest, testingMeasure) {
  qc::QuantumComputation qcOp{};

  qcOp.addQubitRegister(3U);
  qcOp.h(0);
  qcOp.h(1);
  qcOp.h(2);

  auto dd = std::make_unique<DensityMatrixTestPackage>(qcOp.getNqubits());

  auto rootEdge = dd->makeZeroDensityOperator(qcOp.getNqubits());
  dd->incRef(rootEdge);

  auto deterministicNoiseFunctionality = dd::DeterministicNoiseFunctionality(
      dd, qcOp.getNqubits(), 0.01, 0.02, 0.02, 0.04, {});

  for (auto const& op : qcOp) {
    dd->applyOperationToDensity(rootEdge, dd::getDD(op.get(), *dd));
    deterministicNoiseFunctionality.applyNoiseEffects(rootEdge, op);
  }

  const double tolerance = 1e-10;

  auto tmp = rootEdge.getSparseProbabilityVectorStrKeys(qc.getNqubits());
  auto prob = 0.125;
  EXPECT_NEAR(tmp["000"], prob, tolerance);
  EXPECT_NEAR(tmp["001"], prob, tolerance);
  EXPECT_NEAR(tmp["010"], prob, tolerance);
  EXPECT_NEAR(tmp["011"], prob, tolerance);
  EXPECT_NEAR(tmp["100"], prob, tolerance);
  EXPECT_NEAR(tmp["101"], prob, tolerance);
  EXPECT_NEAR(tmp["110"], prob, tolerance);
  EXPECT_NEAR(tmp["111"], prob, tolerance);

  dd->measureOneCollapsing(rootEdge, 0, qc.getGenerator());

  auto tmp0 = rootEdge.getSparseProbabilityVectorStrKeys(qc.getNqubits());
  prob = 0.25;

  EXPECT_TRUE(fabs(tmp0["000"] + tmp0["001"] - prob) < tolerance);
  EXPECT_TRUE(fabs(tmp0["010"] + tmp0["011"] - prob) < tolerance);
  EXPECT_TRUE(fabs(tmp0["100"] + tmp0["101"] - prob) < tolerance);
  EXPECT_TRUE(fabs(tmp0["110"] + tmp0["111"] - prob) < tolerance);

  dd->measureOneCollapsing(rootEdge, 1, qc.getGenerator());

  auto tmp1 = rootEdge.getSparseProbabilityVectorStrKeys(qc.getNqubits());
  prob = 0.5;
  EXPECT_TRUE(fabs(tmp0["000"] + tmp0["001"] + tmp0["010"] + tmp0["011"] -
                   prob) < tolerance);
  EXPECT_TRUE(fabs(tmp0["100"] + tmp0["101"] + tmp0["110"] + tmp0["111"] -
                   prob) < tolerance);

  dd->measureOneCollapsing(rootEdge, 2, qc.getGenerator());
  auto tmp2 = rootEdge.getSparseProbabilityVectorStrKeys(qc.getNqubits());
  EXPECT_TRUE(
      fabs(tmp2["000"] - 1) < tolerance || fabs(tmp2["001"] - 1) < tolerance ||
      fabs(tmp2["010"] - 1) < tolerance || fabs(tmp2["011"] - 1) < tolerance ||
      fabs(tmp2["100"] - 1) < tolerance || fabs(tmp2["101"] - 1) < tolerance ||
      fabs(tmp2["111"] - 1) < tolerance);
}

TEST_F(DDNoiseFunctionalityTest, StochSimulateAdder4TrackAPD) {
  auto dd = std::make_unique<StochasticNoiseTestPackage>(qc.getNqubits());

  std::map<std::string, double, std::less<>> measSummary = {
      {"0000", 0.}, {"0001", 0.}, {"0010", 0.}, {"0011", 0.}, {"0100", 0.},
      {"0101", 0.}, {"0110", 0.}, {"0111", 0.}, {"1000", 0.}, {"1001", 0.},
      {"1010", 0.}, {"1011", 0.}, {"1100", 0.}, {"1101", 0.}};

  const auto* const noiseEffects = "APDI";

  auto stochasticNoiseFunctionality = dd::StochasticNoiseFunctionality(
      dd, qc.getNqubits(), 0.01, 0.02, 2., noiseEffects);

  for (size_t i = 0U; i < stochRuns; i++) {
    auto rootEdge = dd->makeZeroState(qc.getNqubits());
    dd->incRef(rootEdge);

    for (auto const& op : qc) {
      auto operation = dd::getDD(op.get(), *dd);
      auto usedQubits = op->getUsedQubits();
      stochasticNoiseFunctionality.applyNoiseOperation(
          usedQubits, operation, rootEdge, qc.getGenerator());
    }

    const auto amplitudes = rootEdge.getVector();
    for (size_t m = 0U; m < amplitudes.size(); m++) {
      auto state = std::bitset<4U>(m).to_string();
      std::reverse(state.begin(), state.end());
      const auto amplitude = amplitudes[m];
      const auto prob = std::norm(amplitude);
      measSummary[state] += prob / static_cast<double>(stochRuns);
    }
  }

  const double tolerance = 0.1;
  EXPECT_NEAR(measSummary["0000"], 0.09693321927412533, tolerance);
  EXPECT_NEAR(measSummary["0001"], 0.09078880415385877, tolerance);
  EXPECT_NEAR(measSummary["0010"], 0.01414096609854787, tolerance);
  EXPECT_NEAR(measSummary["0100"], 0.02382034755245074, tolerance);
  EXPECT_NEAR(measSummary["0101"], 0.023509799001774703, tolerance);
  EXPECT_NEAR(measSummary["0110"], 0.02445760874001203, tolerance);
  EXPECT_NEAR(measSummary["0111"], 0.011628281127642115, tolerance);
  EXPECT_NEAR(measSummary["1000"], 0.1731941264570172, tolerance);
  EXPECT_NEAR(measSummary["1001"], 0.41458550719988047, tolerance);
  EXPECT_NEAR(measSummary["1010"], 0.013806211321349706, tolerance);
  EXPECT_NEAR(measSummary["1011"], 0.01840334820660922, tolerance);
  EXPECT_NEAR(measSummary["1100"], 0.024245433691737584, tolerance);
  EXPECT_NEAR(measSummary["1101"], 0.026277984479993615, tolerance);
  EXPECT_NEAR(measSummary["1110"], 0.023929692098939092, tolerance);
  EXPECT_NEAR(measSummary["1111"], 0.011037316662706232, tolerance);
}

TEST_F(DDNoiseFunctionalityTest, StochSimulateAdder4IdentiyError) {
  auto dd = std::make_unique<StochasticNoiseTestPackage>(qc.getNqubits());

  std::map<std::string, double, std::less<>> measSummary = {
      {"0000", 0.}, {"0001", 0.}, {"0010", 0.}, {"0011", 0.}, {"0100", 0.},
      {"0101", 0.}, {"0110", 0.}, {"0111", 0.}, {"1000", 0.}, {"1001", 0.},
      {"1010", 0.}, {"1011", 0.}, {"1100", 0.}, {"1101", 0.}};

  const auto* const noiseEffects = "I";

  auto stochasticNoiseFunctionality = dd::StochasticNoiseFunctionality(
      dd, qc.getNqubits(), 0.01, 0.02, 2., noiseEffects);

  for (size_t i = 0U; i < stochRuns; i++) {
    auto rootEdge = dd->makeZeroState(qc.getNqubits());
    dd->incRef(rootEdge);

    for (auto const& op : qc) {
      auto operation = dd::getDD(op.get(), *dd);
      auto usedQubits = op->getUsedQubits();
      stochasticNoiseFunctionality.applyNoiseOperation(
          op->getUsedQubits(), operation, rootEdge, qc.getGenerator());
    }

    const auto amplitudes = rootEdge.getVector();
    for (size_t m = 0U; m < amplitudes.size(); m++) {
      auto state = std::bitset<4U>(m).to_string();
      std::reverse(state.begin(), state.end());
      const auto amplitude = amplitudes[m];
      const auto prob = std::norm(amplitude);
      measSummary[state] += prob / static_cast<double>(stochRuns);
    }
  }

  const double tolerance = 0.1;
  EXPECT_NEAR(measSummary["0000"], 0., tolerance);
  EXPECT_NEAR(measSummary["0001"], 0., tolerance);
  EXPECT_NEAR(measSummary["0010"], 0., tolerance);
  EXPECT_NEAR(measSummary["0100"], 0., tolerance);
  EXPECT_NEAR(measSummary["0101"], 0., tolerance);
  EXPECT_NEAR(measSummary["0110"], 0., tolerance);
  EXPECT_NEAR(measSummary["0111"], 0., tolerance);
  EXPECT_NEAR(measSummary["1000"], 0., tolerance);
  EXPECT_NEAR(measSummary["1001"], 1., tolerance);
  EXPECT_NEAR(measSummary["1010"], 0., tolerance);
  EXPECT_NEAR(measSummary["1011"], 0., tolerance);
  EXPECT_NEAR(measSummary["1100"], 0., tolerance);
  EXPECT_NEAR(measSummary["1101"], 0., tolerance);
  EXPECT_NEAR(measSummary["1110"], 0., tolerance);
  EXPECT_NEAR(measSummary["1111"], 0., tolerance);
}

TEST_F(DDNoiseFunctionalityTest, testingUsedQubits) {
  const std::size_t nqubits = 1;
  auto standardOp = StandardOperation(nqubits, 1, qc::Z);
  EXPECT_EQ(standardOp.getUsedQubits().size(), 1);
  EXPECT_TRUE(standardOp.getUsedQubits().count(1));

  auto nonUnitaryOp = NonUnitaryOperation(nqubits, 0, 0);
  EXPECT_EQ(nonUnitaryOp.getUsedQubits().size(), 1);
  EXPECT_TRUE(nonUnitaryOp.getUsedQubits().count(0) == 1U);

  auto compoundOp = qc::CompoundOperation(nqubits);
  compoundOp.emplace_back<qc::StandardOperation>(nqubits, 0, qc::Z);
  compoundOp.emplace_back<qc::StandardOperation>(nqubits, 1, qc::H);
  compoundOp.emplace_back<qc::StandardOperation>(nqubits, 0, qc::X);
  EXPECT_EQ(compoundOp.getUsedQubits().size(), 2);
  EXPECT_TRUE(compoundOp.getUsedQubits().count(0));
  EXPECT_TRUE(compoundOp.getUsedQubits().count(1));

  std::unique_ptr<qc::Operation> xOp =
      std::make_unique<qc::StandardOperation>(nqubits, 0, qc::X);
  auto classicalControlledOp =
      qc::ClassicControlledOperation(xOp, std::pair{0, nqubits}, 1U);
  EXPECT_EQ(classicalControlledOp.getUsedQubits().size(), 1);
  EXPECT_TRUE(classicalControlledOp.getUsedQubits().count(0) == 1U);
}

TEST_F(DDNoiseFunctionalityTest, invalidNoiseEffect) {
  auto dd = std::make_unique<StochasticNoiseTestPackage>(qc.getNqubits());
  EXPECT_THROW(dd::StochasticNoiseFunctionality(dd, qc.getNqubits(), 0.01, 0.02,
                                                2., "APK"),
               std::runtime_error);
}

TEST_F(DDNoiseFunctionalityTest, invalidNoiseProbabilities) {
  auto dd = std::make_unique<StochasticNoiseTestPackage>(qc.getNqubits());
  EXPECT_THROW(
      dd::StochasticNoiseFunctionality(dd, qc.getNqubits(), 0.3, 0.6, 2, "APD"),
      std::runtime_error);
}<|MERGE_RESOLUTION|>--- conflicted
+++ resolved
@@ -76,12 +76,9 @@
     deterministicNoiseFunctionality.applyNoiseEffects(rootEdge, op);
   }
 
-<<<<<<< HEAD
+  // Expect that all results are the same
   const auto m =
       rootEdge.getSparseProbabilityVectorStrKeys(qc.getNqubits(), 0.001);
-=======
-  // Expect that all results are the same
-  const auto m = rootEdge.getSparseProbabilityVectorStrKeys(0.001);
   static constexpr fp TOLERANCE = 1e-10;
   for (const auto& [key, value] : m) {
     EXPECT_NEAR(value, reference.at(key), TOLERANCE);
@@ -110,10 +107,10 @@
     dd->applyOperationToDensity(rootEdge, dd::getDD(op.get(), *dd));
     deterministicNoiseFunctionality.applyNoiseEffects(rootEdge, op);
   }
->>>>>>> 45e6cd5c
 
   // Expect that all results are the same
-  const auto m = rootEdge.getSparseProbabilityVectorStrKeys(0.01);
+  const auto m =
+      rootEdge.getSparseProbabilityVectorStrKeys(qc.getNqubits(), 0.01);
   static constexpr fp TOLERANCE = 1e-10;
   for (const auto& [key, value] : m) {
     EXPECT_NEAR(value, reference.at(key), TOLERANCE);
