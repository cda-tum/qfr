#include "algorithms/Grover.hpp"
#include "dd/Benchmark.hpp"

#include "gtest/gtest.h"
#include <cmath>
#include <iostream>

class Grover
    : public testing::TestWithParam<std::tuple<std::size_t, std::size_t>> {
protected:
  void TearDown() override {
    dd->decRef(sim);
    dd->decRef(func);
    dd->garbageCollect(true);
    // number of complex table entries after clean-up should equal 1
    EXPECT_EQ(dd->cn.realCount(), 1);
  }

  void SetUp() override {
    std::tie(nqubits, seed) = GetParam();
    dd = std::make_unique<dd::Package<>>(nqubits + 1);
  }

  std::size_t nqubits = 0;
  std::size_t seed = 0;
  std::unique_ptr<dd::Package<>> dd;
  std::unique_ptr<qc::Grover> qc;
  qc::VectorDD sim{};
  qc::MatrixDD func{};
};

constexpr std::size_t GROVER_MAX_QUBITS = 18;
constexpr std::size_t GROVER_NUM_SEEDS = 5;
constexpr dd::fp GROVER_ACCURACY = 1e-2;
constexpr dd::fp GROVER_GOAL_PROBABILITY = 0.9;

INSTANTIATE_TEST_SUITE_P(
    Grover, Grover,
    testing::Combine(
        testing::Range(static_cast<std::size_t>(2), GROVER_MAX_QUBITS + 1, 3),
        testing::Range(static_cast<std::size_t>(0), GROVER_NUM_SEEDS)),
    [](const testing::TestParamInfo<Grover::ParamType>& inf) {
      const auto nqubits = std::get<0>(inf.param);
      const auto seed = std::get<1>(inf.param);
      std::stringstream ss{};
      ss << nqubits + 1;
      if (nqubits == 0) {
        ss << "_qubit_";
      } else {
        ss << "_qubits_";
      }
      ss << seed;
      return ss.str();
    });

TEST_P(Grover, Functionality) {
  // there should be no error constructing the circuit
  ASSERT_NO_THROW({ qc = std::make_unique<qc::Grover>(nqubits, seed); });

  qc->printStatistics(std::cout);
  auto x = '1' + qc->expected;
  std::reverse(x.begin(), x.end());

  auto exp = dd::benchmarkFunctionalityConstruction(*qc);
  func = exp->func;
  dd = std::move(exp->dd);

  // amplitude of the searched-for entry should be 1
<<<<<<< HEAD
  auto c = dd->getValueByBitstring(func, x);
  EXPECT_NEAR(std::abs(c.r), 1, GROVER_ACCURACY);
  EXPECT_NEAR(std::abs(c.i), 0, GROVER_ACCURACY);
  auto prob = c.r * c.r + c.i * c.i;
=======
  auto c = func.getValueByPath(x);
  EXPECT_NEAR(std::abs(c.real()), 1, GROVER_ACCURACY);
  EXPECT_NEAR(std::abs(c.imag()), 0, GROVER_ACCURACY);
  const auto prob = std::norm(c);
>>>>>>> fc7d8660
  EXPECT_GE(prob, GROVER_GOAL_PROBABILITY);
}

TEST_P(Grover, FunctionalityRecursive) {
  // there should be no error constructing the circuit
  ASSERT_NO_THROW({ qc = std::make_unique<qc::Grover>(nqubits, seed); });

  qc->printStatistics(std::cout);
  auto x = '1' + qc->expected;
  std::reverse(x.begin(), x.end());

  auto exp = dd::benchmarkFunctionalityConstruction(*qc, true);
  func = exp->func;
  dd = std::move(exp->dd);

  // amplitude of the searched-for entry should be 1
<<<<<<< HEAD
  auto c = dd->getValueByBitstring(func, x);
  EXPECT_NEAR(std::abs(c.r), 1, GROVER_ACCURACY);
  EXPECT_NEAR(std::abs(c.i), 0, GROVER_ACCURACY);
  auto prob = c.r * c.r + c.i * c.i;
=======
  auto c = func.getValueByPath(x);
  EXPECT_NEAR(std::abs(c.real()), 1, GROVER_ACCURACY);
  EXPECT_NEAR(std::abs(c.imag()), 0, GROVER_ACCURACY);
  const auto prob = std::norm(c);
>>>>>>> fc7d8660
  EXPECT_GE(prob, GROVER_GOAL_PROBABILITY);
}

TEST_P(Grover, Simulation) {
  // there should be no error constructing the circuit
  ASSERT_NO_THROW({ qc = std::make_unique<qc::Grover>(nqubits, seed); });

  qc->printStatistics(std::cout);
  // there should be no error simulating the circuit
  const std::size_t shots = 1024;
  auto measurements = dd::benchmarkSimulateWithShots(*qc, shots);

  for (const auto& [state, count] : measurements) {
    std::cout << state << ": " << count << "\n";
  }

  auto correctShots = measurements[qc->expected];
  auto probability =
      static_cast<double>(correctShots) / static_cast<double>(shots);

  EXPECT_GE(probability, GROVER_GOAL_PROBABILITY);
}<|MERGE_RESOLUTION|>--- conflicted
+++ resolved
@@ -66,17 +66,10 @@
   dd = std::move(exp->dd);
 
   // amplitude of the searched-for entry should be 1
-<<<<<<< HEAD
-  auto c = dd->getValueByBitstring(func, x);
-  EXPECT_NEAR(std::abs(c.r), 1, GROVER_ACCURACY);
-  EXPECT_NEAR(std::abs(c.i), 0, GROVER_ACCURACY);
-  auto prob = c.r * c.r + c.i * c.i;
-=======
   auto c = func.getValueByPath(x);
   EXPECT_NEAR(std::abs(c.real()), 1, GROVER_ACCURACY);
   EXPECT_NEAR(std::abs(c.imag()), 0, GROVER_ACCURACY);
   const auto prob = std::norm(c);
->>>>>>> fc7d8660
   EXPECT_GE(prob, GROVER_GOAL_PROBABILITY);
 }
 
@@ -93,17 +86,10 @@
   dd = std::move(exp->dd);
 
   // amplitude of the searched-for entry should be 1
-<<<<<<< HEAD
-  auto c = dd->getValueByBitstring(func, x);
-  EXPECT_NEAR(std::abs(c.r), 1, GROVER_ACCURACY);
-  EXPECT_NEAR(std::abs(c.i), 0, GROVER_ACCURACY);
-  auto prob = c.r * c.r + c.i * c.i;
-=======
   auto c = func.getValueByPath(x);
   EXPECT_NEAR(std::abs(c.real()), 1, GROVER_ACCURACY);
   EXPECT_NEAR(std::abs(c.imag()), 0, GROVER_ACCURACY);
   const auto prob = std::norm(c);
->>>>>>> fc7d8660
   EXPECT_GE(prob, GROVER_GOAL_PROBABILITY);
 }
 
