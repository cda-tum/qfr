--- conflicted
+++ resolved
@@ -696,27 +696,6 @@
   std::stringstream ss2{};
   qc->dump(ss2, qc::Format::OpenQASM);
   std::cout << ss2.str() << "\n";
-<<<<<<< HEAD
-  EXPECT_NE(ss2.str().find(ss.str()), std::string::npos);
-}
-
-TEST_F(IO, dumpEmptyOpenQASM) {
-  std::stringstream ss{};
-  ss << "\n";
-  qc->import(ss, qc::Format::OpenQASM);
-
-  std::string const openQASM2 =
-      "// i\n// o\nOPENQASM 2.0;\ninclude \"qelib1.inc\";\n";
-  std::string const openQASM3 =
-      "// i\n// o\nOPENQASM 3.0;\ninclude \"stdgates.inc\";\n";
-
-  std::stringstream out1;
-  qc->dumpOpenQASM2(out1);
-  EXPECT_EQ(openQASM2, out1.str());
-  std::stringstream out2;
-  qc->dumpOpenQASM3(out2);
-  EXPECT_EQ(openQASM3, out2.str());
-=======
   std::stringstream expected{};
   expected << "// i 0 1\n"
            << "// o 0 1\n"
@@ -727,5 +706,22 @@
            << "x anc[0];\n"
            << "x q[0];\n";
   EXPECT_STREQ(ss2.str().c_str(), expected.str().c_str());
->>>>>>> 78d5c87b
+}
+
+TEST_F(IO, dumpEmptyOpenQASM) {
+  std::stringstream ss{};
+  ss << "\n";
+  qc->import(ss, qc::Format::OpenQASM);
+
+  std::string const openQASM2 =
+      "// i\n// o\nOPENQASM 2.0;\ninclude \"qelib1.inc\";\n";
+  std::string const openQASM3 =
+      "// i\n// o\nOPENQASM 3.0;\ninclude \"stdgates.inc\";\n";
+
+  std::stringstream out1;
+  qc->dumpOpenQASM2(out1);
+  EXPECT_EQ(openQASM2, out1.str());
+  std::stringstream out2;
+  qc->dumpOpenQASM3(out2);
+  EXPECT_EQ(openQASM3, out2.str());
 }